--- conflicted
+++ resolved
@@ -13,10 +13,7 @@
 
 find_library (ANL_LIB NAMES ${ANL_LIB_NAME})
 
-<<<<<<< HEAD
-=======
 # better use Threads::Threads but incompatible with cmake < 3
->>>>>>> 4df7b19c
 set (CMAKE_REQUIRED_LIBRARIES ${CMAKE_REQUIRED_LIBRARIES} ${ANL_LIB} ${CMAKE_THREAD_LIBS_INIT})
 
 check_cxx_source_runs("
