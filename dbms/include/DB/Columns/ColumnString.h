#pragma once

#include <string.h>

#include <DB/Core/Defines.h>

#include <DB/Columns/IColumn.h>
#include <DB/Common/Collator.h>
#include <DB/Common/PODArray.h>


namespace DB
{

/** Cтолбeц значений типа "строка".
  */
class ColumnString final : public IColumn
{
public:
	//typedef std::vector<UInt8> Chars_t;
	typedef PODArray<UInt8> Chars_t;

private:
	/// По индексу i находится смещение до начала i + 1 -го элемента.
	Offsets_t offsets;

	/// Байты строк, уложенные подряд. Строки хранятся с завершающим нулевым байтом.
	Chars_t chars;

	size_t __attribute__((__always_inline__)) offsetAt(size_t i) const	{ return i == 0 ? 0 : offsets[i - 1]; }

	/// Размер, включая завершающий нулевой байт.
	size_t __attribute__((__always_inline__)) sizeAt(size_t i) const	{ return i == 0 ? offsets[0] : (offsets[i] - offsets[i - 1]); }

public:
	/** Создать пустой столбец строк */
	ColumnString() {}

	std::string getName() const { return "ColumnString"; }

	size_t size() const
	{
		return offsets.size();
	}

	size_t byteSize() const
	{
		return chars.size() + offsets.size() * sizeof(offsets[0]);
	}

	ColumnPtr cloneEmpty() const
	{
		return new ColumnString;
	}

	Field operator[](size_t n) const
	{
		return Field(&chars[offsetAt(n)], sizeAt(n) - 1);
	}

	void get(size_t n, Field & res) const
	{
		res.assignString(&chars[offsetAt(n)], sizeAt(n) - 1);
	}

	StringRef getDataAt(size_t n) const
	{
		return StringRef(&chars[offsetAt(n)], sizeAt(n) - 1);
	}

	StringRef getDataAtWithTerminatingZero(size_t n) const
	{
		return StringRef(&chars[offsetAt(n)], sizeAt(n));
	}

	void insert(const Field & x)
	{
		const String & s = DB::get<const String &>(x);
		size_t old_size = chars.size();
		size_t size_to_append = s.size() + 1;

		chars.resize(old_size + size_to_append);
		memcpy(&chars[old_size], s.c_str(), size_to_append);
		offsets.push_back((offsets.size() == 0 ? 0 : offsets.back()) + size_to_append);
	}

	void insertFrom(const IColumn & src_, size_t n)
	{
		const ColumnString & src = static_cast<const ColumnString &>(src_);
		size_t old_size = chars.size();
		size_t size_to_append = src.sizeAt(n);
		size_t offset = src.offsetAt(n);

		chars.resize(old_size + size_to_append);
		memcpy(&chars[old_size], &src.chars[offset], size_to_append);
		offsets.push_back((offsets.size() == 0 ? 0 : offsets.back()) + size_to_append);
	}

	void insertData(const char * pos, size_t length)
	{
		size_t old_size = chars.size();

		chars.resize(old_size + length + 1);
		memcpy(&chars[old_size], pos, length);
		chars[old_size + length] = 0;
		offsets.push_back((offsets.size() == 0 ? 0 : offsets.back()) + length + 1);
	}

	void insertDataWithTerminatingZero(const char * pos, size_t length)
	{
		size_t old_size = chars.size();

		chars.resize(old_size + length);
		memcpy(&chars[old_size], pos, length);
		offsets.push_back((offsets.size() == 0 ? 0 : offsets.back()) + length);
	}

	ColumnPtr cut(size_t start, size_t length) const
	{
		if (length == 0)
			return new ColumnString;

		if (start + length > offsets.size())
			throw Exception("Parameter out of bound in IColumnString::cut() method.",
				ErrorCodes::PARAMETER_OUT_OF_BOUND);

		size_t nested_offset = offsetAt(start);
		size_t nested_length = offsets[start + length - 1] - nested_offset;

		ColumnString * res_ = new ColumnString;
		ColumnPtr res = res_;

		res_->chars.resize(nested_length);
		memcpy(&res_->chars[0], &chars[nested_offset], nested_length);

		Offsets_t & res_offsets = res_->offsets;

		if (start == 0)
		{
			res_offsets.assign(offsets.begin(), offsets.begin() + length);
		}
		else
		{
			res_offsets.resize(length);

			for (size_t i = 0; i < length; ++i)
				res_offsets[i] = offsets[start + i] - nested_offset;
		}

		return res;
	}

	ColumnPtr filter(const Filter & filt) const
	{
		const size_t size = offsets.size();
		if (size != filt.size())
			throw Exception("Size of filter doesn't match size of column.", ErrorCodes::SIZES_OF_COLUMNS_DOESNT_MATCH);

		if (size == 0)
			return new ColumnString;

		auto res = new ColumnString;
<<<<<<< HEAD
=======
		ColumnPtr res_{res};
>>>>>>> 771dada9

		Chars_t & res_chars = res->chars;
		Offsets_t & res_offsets = res->offsets;
		res_chars.reserve(chars.size());
		res_offsets.reserve(size);

		Offset_t current_offset = 0;

<<<<<<< HEAD
		auto filt_pos = &filt[0];
=======
		const UInt8 * filt_pos = &filt[0];
>>>>>>> 771dada9
		const auto filt_end = filt_pos + size;
		const auto filt_end_aligned = filt_pos + size / 16 * 16;

		auto offsets_pos = &offsets[0];
		const auto offsets_begin = offsets_pos;

<<<<<<< HEAD
		const auto zero16 = _mm_set1_epi8(0);
=======
		const __m128i zero16 = _mm_setzero_si128();
>>>>>>> 771dada9

		/// copy string ending at *end_offset_ptr
		const auto copy_string = [&] (const Offset_t * offset_ptr) {
			const auto offset = offset_ptr == offsets_begin ? 0 : offset_ptr[-1];
			const auto size = *offset_ptr - offset;

			current_offset += size;
			res_offsets.push_back(current_offset);

			const auto chars_size_old = res_chars.size();
<<<<<<< HEAD
			res_chars.resize(chars_size_old + size);
=======
			res_chars.resize_assume_reserved(chars_size_old + size);
>>>>>>> 771dada9
			memcpy(&res_chars[chars_size_old], &chars[offset], size);
		};

		while (filt_pos < filt_end_aligned)
		{
			const auto mask = _mm_movemask_epi8(_mm_cmpgt_epi8(
				_mm_loadu_si128(reinterpret_cast<const __m128i *>(filt_pos)),
				zero16));

			if (mask == 0)
			{
				/// 16 consecutive rows do not pass the filter
			}
			else if (mask == 0xffff)
			{
				/// 16 consecutive rows pass the filter
				const auto first = offsets_pos == offsets_begin;

				const auto chunk_offset = first ? 0 : offsets_pos[-1];
				const auto chunk_size = offsets_pos[16 - 1] - chunk_offset;

				const auto offsets_size_old = res_offsets.size();
				res_offsets.resize(offsets_size_old + 16);
				memcpy(&res_offsets[offsets_size_old], offsets_pos, 16 * sizeof(Offset_t));

				if (!first)
				{
					/// difference between current and actual offset
					const auto diff_offset = chunk_offset - current_offset;

					if (diff_offset > 0)
					{
						const auto res_offsets_pos = &res_offsets[offsets_size_old];

						/// adjust offsets
						for (size_t i = 0; i < 16; ++i)
							res_offsets_pos[i] -= diff_offset;
					}
				}
				current_offset += chunk_size;

				/// copy characters for 16 strings at once
				const auto chars_size_old = res_chars.size();
				res_chars.resize(chars_size_old + chunk_size);
				memcpy(&res_chars[chars_size_old], &chars[chunk_offset], chunk_size);
			}
			else
			{
				for (size_t i = 0; i < 16; ++i)
					if (filt_pos[i])
						copy_string(offsets_pos + i);
			}

			filt_pos += 16;
			offsets_pos += 16;
		}
<<<<<<< HEAD

		while (filt_pos < filt_end)
		{
			if (*filt_pos)
				copy_string(offsets_pos);

=======

		while (filt_pos < filt_end)
		{
			if (*filt_pos)
				copy_string(offsets_pos);

>>>>>>> 771dada9
			++filt_pos;
			++offsets_pos;
		}

		return res_;
	}

	ColumnPtr permute(const Permutation & perm, size_t limit) const
	{
		size_t size = offsets.size();

		if (limit == 0)
			limit = size;
		else
			limit = std::min(size, limit);

		if (perm.size() < limit)
			throw Exception("Size of permutation is less than required.", ErrorCodes::SIZES_OF_COLUMNS_DOESNT_MATCH);

		if (limit == 0)
			return new ColumnString;

		ColumnString * res_ = new ColumnString;
		ColumnPtr res = res_;

		Chars_t & res_chars = res_->chars;
		Offsets_t & res_offsets = res_->offsets;

		res_chars.resize(chars.size());
		res_offsets.resize(limit);

		Offset_t current_new_offset = 0;

		for (size_t i = 0; i < limit; ++i)
		{
			size_t j = perm[i];
			size_t string_offset = j == 0 ? 0 : offsets[j - 1];
			size_t string_size = offsets[j] - string_offset;

			memcpy(&res_chars[current_new_offset], &chars[string_offset], string_size);

			current_new_offset += string_size;
			res_offsets[i] = current_new_offset;
		}

		res_chars.resize(res_offsets[limit - 1]);

		return res;
	}

	void insertDefault()
	{
		chars.push_back(0);
		offsets.push_back(offsets.size() == 0 ? 1 : (offsets.back() + 1));
	}

	int compareAt(size_t n, size_t m, const IColumn & rhs_, int nan_direction_hint) const
	{
		const ColumnString & rhs = static_cast<const ColumnString &>(rhs_);

		/** Для производительности, строки сравниваются до первого нулевого байта.
		  * (если нулевой байт в середине строки, то то, что после него - игнорируется)
		  * Замечу, что завершающий нулевой байт всегда есть.
		  */
		return strcmp(
			reinterpret_cast<const char *>(&chars[offsetAt(n)]),
			reinterpret_cast<const char *>(&rhs.chars[rhs.offsetAt(m)]));
	}

	/// Версия compareAt для locale-sensitive сравнения строк
	int compareAtWithCollation(size_t n, size_t m, const IColumn & rhs_, const Collator & collator) const
	{
		const ColumnString & rhs = static_cast<const ColumnString &>(rhs_);

		return collator.compare(
			reinterpret_cast<const char *>(&chars[offsetAt(n)]), sizeAt(n),
			reinterpret_cast<const char *>(&rhs.chars[rhs.offsetAt(m)]), rhs.sizeAt(m));
	}

	template <bool positive>
	struct less
	{
		const ColumnString & parent;
		less(const ColumnString & parent_) : parent(parent_) {}
		bool operator()(size_t lhs, size_t rhs) const
		{
			int res = strcmp(
				reinterpret_cast<const char *>(&parent.chars[parent.offsetAt(lhs)]),
				reinterpret_cast<const char *>(&parent.chars[parent.offsetAt(rhs)]));

			return positive ? (res < 0) : (res > 0);
		}
	};

	void getPermutation(bool reverse, size_t limit, Permutation & res) const
	{
		size_t s = offsets.size();
		res.resize(s);
		for (size_t i = 0; i < s; ++i)
			res[i] = i;

		if (limit >= s)
			limit = 0;

		if (limit)
		{
			if (reverse)
				std::partial_sort(res.begin(), res.begin() + limit, res.end(), less<false>(*this));
			else
				std::partial_sort(res.begin(), res.begin() + limit, res.end(), less<true>(*this));
		}
		else
		{
			if (reverse)
				std::sort(res.begin(), res.end(), less<false>(*this));
			else
				std::sort(res.begin(), res.end(), less<true>(*this));
		}
	}

	template <bool positive>
	struct lessWithCollation
	{
		const ColumnString & parent;
		const Collator & collator;

		lessWithCollation(const ColumnString & parent_, const Collator & collator_) : parent(parent_), collator(collator_) {}

		bool operator()(size_t lhs, size_t rhs) const
		{
			int res = collator.compare(
				reinterpret_cast<const char *>(&parent.chars[parent.offsetAt(lhs)]), parent.sizeAt(lhs),
				reinterpret_cast<const char *>(&parent.chars[parent.offsetAt(rhs)]), parent.sizeAt(rhs));

			return positive ? (res < 0) : (res > 0);
		}
	};

	/// Сортировка с учетом Collation
	void getPermutationWithCollation(const Collator & collator, bool reverse, size_t limit, Permutation & res) const
	{
		size_t s = offsets.size();
		res.resize(s);
		for (size_t i = 0; i < s; ++i)
			res[i] = i;

		if (limit >= s)
			limit = 0;

		if (limit)
		{
			if (reverse)
				std::partial_sort(res.begin(), res.begin() + limit, res.end(), lessWithCollation<false>(*this, collator));
			else
				std::partial_sort(res.begin(), res.begin() + limit, res.end(), lessWithCollation<true>(*this, collator));
		}
		else
		{
			if (reverse)
				std::sort(res.begin(), res.end(), lessWithCollation<false>(*this, collator));
			else
				std::sort(res.begin(), res.end(), lessWithCollation<true>(*this, collator));
		}
	}

	ColumnPtr replicate(const Offsets_t & replicate_offsets) const
	{
		size_t col_size = size();
		if (col_size != replicate_offsets.size())
			throw Exception("Size of offsets doesn't match size of column.", ErrorCodes::SIZES_OF_COLUMNS_DOESNT_MATCH);

		ColumnString * res_ = new ColumnString;
		ColumnPtr res = res_;

		if (0 == col_size)
			return res;

		Chars_t & res_chars = res_->chars;
		Offsets_t & res_offsets = res_->offsets;
		res_chars.reserve(chars.size() / col_size * replicate_offsets.back());
		res_offsets.reserve(replicate_offsets.back());

		Offset_t prev_replicate_offset = 0;
		Offset_t prev_string_offset = 0;
		Offset_t current_new_offset = 0;

		for (size_t i = 0; i < col_size; ++i)
		{
			size_t size_to_replicate = replicate_offsets[i] - prev_replicate_offset;
			size_t string_size = offsets[i] - prev_string_offset;

			for (size_t j = 0; j < size_to_replicate; ++j)
			{
				current_new_offset += string_size;
				res_offsets.push_back(current_new_offset);

				res_chars.resize(res_chars.size() + string_size);
				memcpy(&res_chars[res_chars.size() - string_size], &chars[prev_string_offset], string_size);
			}

			prev_replicate_offset = replicate_offsets[i];
			prev_string_offset = offsets[i];
		}

		return res;
	}

	void reserve(size_t n)
	{
		offsets.reserve(n);
		chars.reserve(n * DBMS_APPROX_STRING_SIZE);
	}

	void getExtremes(Field & min, Field & max) const
	{
		min = String();
		max = String();
	}


	Chars_t & getChars() { return chars; }
	const Chars_t & getChars() const { return chars; }

	Offsets_t & getOffsets() { return offsets; }
	const Offsets_t & getOffsets() const { return offsets; }
};


}<|MERGE_RESOLUTION|>--- conflicted
+++ resolved
@@ -160,10 +160,7 @@
 			return new ColumnString;
 
 		auto res = new ColumnString;
-<<<<<<< HEAD
-=======
 		ColumnPtr res_{res};
->>>>>>> 771dada9
 
 		Chars_t & res_chars = res->chars;
 		Offsets_t & res_offsets = res->offsets;
@@ -172,22 +169,14 @@
 
 		Offset_t current_offset = 0;
 
-<<<<<<< HEAD
-		auto filt_pos = &filt[0];
-=======
 		const UInt8 * filt_pos = &filt[0];
->>>>>>> 771dada9
 		const auto filt_end = filt_pos + size;
 		const auto filt_end_aligned = filt_pos + size / 16 * 16;
 
 		auto offsets_pos = &offsets[0];
 		const auto offsets_begin = offsets_pos;
 
-<<<<<<< HEAD
-		const auto zero16 = _mm_set1_epi8(0);
-=======
 		const __m128i zero16 = _mm_setzero_si128();
->>>>>>> 771dada9
 
 		/// copy string ending at *end_offset_ptr
 		const auto copy_string = [&] (const Offset_t * offset_ptr) {
@@ -198,11 +187,7 @@
 			res_offsets.push_back(current_offset);
 
 			const auto chars_size_old = res_chars.size();
-<<<<<<< HEAD
-			res_chars.resize(chars_size_old + size);
-=======
 			res_chars.resize_assume_reserved(chars_size_old + size);
->>>>>>> 771dada9
 			memcpy(&res_chars[chars_size_old], &chars[offset], size);
 		};
 
@@ -259,21 +244,12 @@
 			filt_pos += 16;
 			offsets_pos += 16;
 		}
-<<<<<<< HEAD
 
 		while (filt_pos < filt_end)
 		{
 			if (*filt_pos)
 				copy_string(offsets_pos);
 
-=======
-
-		while (filt_pos < filt_end)
-		{
-			if (*filt_pos)
-				copy_string(offsets_pos);
-
->>>>>>> 771dada9
 			++filt_pos;
 			++offsets_pos;
 		}
