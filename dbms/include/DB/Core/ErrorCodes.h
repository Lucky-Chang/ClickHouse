--- conflicted
+++ resolved
@@ -236,9 +236,7 @@
 		NO_FILE_IN_DATA_PART,
 		UNEXPECTED_FILE_IN_DATA_PART,
 		BAD_SIZE_OF_FILE_IN_DATA_PART,
-<<<<<<< HEAD
 		QUERY_IS_TOO_LARGE,
-=======
 		NOT_FOUND_EXPECTED_DATA_PART,
 		TOO_MANY_UNEXPECTED_DATA_PARTS,
 		NO_SUCH_DATA_PART,
@@ -246,7 +244,6 @@
 		NO_REPLICA_HAS_PART,
 		DUPLICATE_DATA_PART,
 		ABORTED,
->>>>>>> 4cd3f358
 
 		POCO_EXCEPTION = 1000,
 		STD_EXCEPTION,
