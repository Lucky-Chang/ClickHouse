namespace DB
{

namespace ErrorCodes
{
    /** Previously, these constants were located in one enum.
      * But in this case there is a problem: when you add a new constant, you need to recompile
      *  all translation units that use at least one constant (almost the whole project).
      * Therefore it is made so that definitions of constants are located here, in one file,
      *  and their declaration are in different files, at the place of use.
      */

    extern const int UNSUPPORTED_METHOD = 1;
    extern const int UNSUPPORTED_PARAMETER = 2;
    extern const int UNEXPECTED_END_OF_FILE = 3;
    extern const int EXPECTED_END_OF_FILE = 4;
    extern const int CANNOT_PARSE_TEXT = 6;
    extern const int INCORRECT_NUMBER_OF_COLUMNS = 7;
    extern const int THERE_IS_NO_COLUMN = 8;
    extern const int SIZES_OF_COLUMNS_DOESNT_MATCH = 9;
    extern const int NOT_FOUND_COLUMN_IN_BLOCK = 10;
    extern const int POSITION_OUT_OF_BOUND = 11;
    extern const int PARAMETER_OUT_OF_BOUND = 12;
    extern const int SIZES_OF_COLUMNS_IN_TUPLE_DOESNT_MATCH = 13;
    extern const int DUPLICATE_COLUMN = 15;
    extern const int NO_SUCH_COLUMN_IN_TABLE = 16;
    extern const int DELIMITER_IN_STRING_LITERAL_DOESNT_MATCH = 17;
    extern const int CANNOT_INSERT_ELEMENT_INTO_CONSTANT_COLUMN = 18;
    extern const int SIZE_OF_FIXED_STRING_DOESNT_MATCH = 19;
    extern const int NUMBER_OF_COLUMNS_DOESNT_MATCH = 20;
    extern const int CANNOT_READ_ALL_DATA_FROM_TAB_SEPARATED_INPUT = 21;
    extern const int CANNOT_PARSE_ALL_VALUE_FROM_TAB_SEPARATED_INPUT = 22;
    extern const int CANNOT_READ_FROM_ISTREAM = 23;
    extern const int CANNOT_WRITE_TO_OSTREAM = 24;
    extern const int CANNOT_PARSE_ESCAPE_SEQUENCE = 25;
    extern const int CANNOT_PARSE_QUOTED_STRING = 26;
    extern const int CANNOT_PARSE_INPUT_ASSERTION_FAILED = 27;
    extern const int CANNOT_PRINT_FLOAT_OR_DOUBLE_NUMBER = 28;
    extern const int CANNOT_PRINT_INTEGER = 29;
    extern const int CANNOT_READ_SIZE_OF_COMPRESSED_CHUNK = 30;
    extern const int CANNOT_READ_COMPRESSED_CHUNK = 31;
    extern const int ATTEMPT_TO_READ_AFTER_EOF = 32;
    extern const int CANNOT_READ_ALL_DATA = 33;
    extern const int TOO_MUCH_ARGUMENTS_FOR_FUNCTION = 34;
    extern const int TOO_LESS_ARGUMENTS_FOR_FUNCTION = 35;
    extern const int BAD_ARGUMENTS = 36;
    extern const int UNKNOWN_ELEMENT_IN_AST = 37;
    extern const int CANNOT_PARSE_DATE = 38;
    extern const int TOO_LARGE_SIZE_COMPRESSED = 39;
    extern const int CHECKSUM_DOESNT_MATCH = 40;
    extern const int CANNOT_PARSE_DATETIME = 41;
    extern const int NUMBER_OF_ARGUMENTS_DOESNT_MATCH = 42;
    extern const int ILLEGAL_TYPE_OF_ARGUMENT = 43;
    extern const int ILLEGAL_COLUMN = 44;
    extern const int ILLEGAL_NUMBER_OF_RESULT_COLUMNS = 45;
    extern const int UNKNOWN_FUNCTION = 46;
    extern const int UNKNOWN_IDENTIFIER = 47;
    extern const int NOT_IMPLEMENTED = 48;
    extern const int LOGICAL_ERROR = 49;
    extern const int UNKNOWN_TYPE = 50;
    extern const int EMPTY_LIST_OF_COLUMNS_QUERIED = 51;
    extern const int COLUMN_QUERIED_MORE_THAN_ONCE = 52;
    extern const int TYPE_MISMATCH = 53;
    extern const int STORAGE_DOESNT_ALLOW_PARAMETERS = 54;
    extern const int STORAGE_REQUIRES_PARAMETER = 55;
    extern const int UNKNOWN_STORAGE = 56;
    extern const int TABLE_ALREADY_EXISTS = 57;
    extern const int TABLE_METADATA_ALREADY_EXISTS = 58;
    extern const int ILLEGAL_TYPE_OF_COLUMN_FOR_FILTER = 59;
    extern const int UNKNOWN_TABLE = 60;
    extern const int ONLY_FILTER_COLUMN_IN_BLOCK = 61;
    extern const int SYNTAX_ERROR = 62;
    extern const int UNKNOWN_AGGREGATE_FUNCTION = 63;
    extern const int CANNOT_READ_AGGREGATE_FUNCTION_FROM_TEXT = 64;
    extern const int CANNOT_WRITE_AGGREGATE_FUNCTION_AS_TEXT = 65;
    extern const int NOT_A_COLUMN = 66;
    extern const int ILLEGAL_KEY_OF_AGGREGATION = 67;
    extern const int CANNOT_GET_SIZE_OF_FIELD = 68;
    extern const int ARGUMENT_OUT_OF_BOUND = 69;
    extern const int CANNOT_CONVERT_TYPE = 70;
    extern const int CANNOT_WRITE_AFTER_END_OF_BUFFER = 71;
    extern const int CANNOT_PARSE_NUMBER = 72;
    extern const int UNKNOWN_FORMAT = 73;
    extern const int CANNOT_READ_FROM_FILE_DESCRIPTOR = 74;
    extern const int CANNOT_WRITE_TO_FILE_DESCRIPTOR = 75;
    extern const int CANNOT_OPEN_FILE = 76;
    extern const int CANNOT_CLOSE_FILE = 77;
    extern const int UNKNOWN_TYPE_OF_QUERY = 78;
    extern const int INCORRECT_FILE_NAME = 79;
    extern const int INCORRECT_QUERY = 80;
    extern const int UNKNOWN_DATABASE = 81;
    extern const int DATABASE_ALREADY_EXISTS = 82;
    extern const int DIRECTORY_DOESNT_EXIST = 83;
    extern const int DIRECTORY_ALREADY_EXISTS = 84;
    extern const int FORMAT_IS_NOT_SUITABLE_FOR_INPUT = 85;
    extern const int RECEIVED_ERROR_FROM_REMOTE_IO_SERVER = 86;
    extern const int CANNOT_SEEK_THROUGH_FILE = 87;
    extern const int CANNOT_TRUNCATE_FILE = 88;
    extern const int UNKNOWN_COMPRESSION_METHOD = 89;
    extern const int EMPTY_LIST_OF_COLUMNS_PASSED = 90;
    extern const int SIZES_OF_MARKS_FILES_ARE_INCONSISTENT = 91;
    extern const int EMPTY_DATA_PASSED = 92;
    extern const int UNKNOWN_AGGREGATED_DATA_VARIANT = 93;
    extern const int CANNOT_MERGE_DIFFERENT_AGGREGATED_DATA_VARIANTS = 94;
    extern const int CANNOT_READ_FROM_SOCKET = 95;
    extern const int CANNOT_WRITE_TO_SOCKET = 96;
    extern const int CANNOT_READ_ALL_DATA_FROM_CHUNKED_INPUT = 97;
    extern const int CANNOT_WRITE_TO_EMPTY_BLOCK_OUTPUT_STREAM = 98;
    extern const int UNKNOWN_PACKET_FROM_CLIENT = 99;
    extern const int UNKNOWN_PACKET_FROM_SERVER = 100;
    extern const int UNEXPECTED_PACKET_FROM_CLIENT = 101;
    extern const int UNEXPECTED_PACKET_FROM_SERVER = 102;
    extern const int RECEIVED_DATA_FOR_WRONG_QUERY_ID = 103;
    extern const int TOO_SMALL_BUFFER_SIZE = 104;
    extern const int CANNOT_READ_HISTORY = 105;
    extern const int CANNOT_APPEND_HISTORY = 106;
    extern const int FILE_DOESNT_EXIST = 107;
    extern const int NO_DATA_TO_INSERT = 108;
    extern const int CANNOT_BLOCK_SIGNAL = 109;
    extern const int CANNOT_UNBLOCK_SIGNAL = 110;
    extern const int CANNOT_MANIPULATE_SIGSET = 111;
    extern const int CANNOT_WAIT_FOR_SIGNAL = 112;
    extern const int THERE_IS_NO_SESSION = 113;
    extern const int CANNOT_CLOCK_GETTIME = 114;
    extern const int UNKNOWN_SETTING = 115;
    extern const int THERE_IS_NO_DEFAULT_VALUE = 116;
    extern const int INCORRECT_DATA = 117;
    extern const int TABLE_METADATA_DOESNT_EXIST = 118;
    extern const int ENGINE_REQUIRED = 119;
    extern const int CANNOT_INSERT_VALUE_OF_DIFFERENT_SIZE_INTO_TUPLE = 120;
    extern const int UNKNOWN_SET_DATA_VARIANT = 121;
    extern const int INCOMPATIBLE_COLUMNS = 122;
    extern const int UNKNOWN_TYPE_OF_AST_NODE = 123;
    extern const int INCORRECT_ELEMENT_OF_SET = 124;
    extern const int INCORRECT_RESULT_OF_SCALAR_SUBQUERY = 125;
    extern const int CANNOT_GET_RETURN_TYPE = 126;
    extern const int ILLEGAL_INDEX = 127;
    extern const int TOO_LARGE_ARRAY_SIZE = 128;
    extern const int FUNCTION_IS_SPECIAL = 129;
    extern const int CANNOT_READ_ARRAY_FROM_TEXT = 130;
    extern const int TOO_LARGE_STRING_SIZE = 131;
    extern const int CANNOT_CREATE_TABLE_FROM_METADATA = 132;
    extern const int AGGREGATE_FUNCTION_DOESNT_ALLOW_PARAMETERS = 133;
    extern const int PARAMETERS_TO_AGGREGATE_FUNCTIONS_MUST_BE_LITERALS = 134;
    extern const int ZERO_ARRAY_OR_TUPLE_INDEX = 135;
    extern const int UNKNOWN_ELEMENT_IN_CONFIG = 137;
    extern const int EXCESSIVE_ELEMENT_IN_CONFIG = 138;
    extern const int NO_ELEMENTS_IN_CONFIG = 139;
    extern const int ALL_REQUESTED_COLUMNS_ARE_MISSING = 140;
    extern const int SAMPLING_NOT_SUPPORTED = 141;
    extern const int NOT_FOUND_NODE = 142;
    extern const int FOUND_MORE_THAN_ONE_NODE = 143;
    extern const int FIRST_DATE_IS_BIGGER_THAN_LAST_DATE = 144;
    extern const int UNKNOWN_OVERFLOW_MODE = 145;
    extern const int QUERY_SECTION_DOESNT_MAKE_SENSE = 146;
    extern const int NOT_FOUND_FUNCTION_ELEMENT_FOR_AGGREGATE = 147;
    extern const int NOT_FOUND_RELATION_ELEMENT_FOR_CONDITION = 148;
    extern const int NOT_FOUND_RHS_ELEMENT_FOR_CONDITION = 149;
    extern const int NO_ATTRIBUTES_LISTED = 150;
    extern const int INDEX_OF_COLUMN_IN_SORT_CLAUSE_IS_OUT_OF_RANGE = 151;
    extern const int UNKNOWN_DIRECTION_OF_SORTING = 152;
    extern const int ILLEGAL_DIVISION = 153;
    extern const int AGGREGATE_FUNCTION_NOT_APPLICABLE = 154;
    extern const int UNKNOWN_RELATION = 155;
    extern const int DICTIONARIES_WAS_NOT_LOADED = 156;
    extern const int ILLEGAL_OVERFLOW_MODE = 157;
    extern const int TOO_MUCH_ROWS = 158;
    extern const int TIMEOUT_EXCEEDED = 159;
    extern const int TOO_SLOW = 160;
    extern const int TOO_MUCH_COLUMNS = 161;
    extern const int TOO_DEEP_SUBQUERIES = 162;
    extern const int TOO_DEEP_PIPELINE = 163;
    extern const int READONLY = 164;
    extern const int TOO_MUCH_TEMPORARY_COLUMNS = 165;
    extern const int TOO_MUCH_TEMPORARY_NON_CONST_COLUMNS = 166;
    extern const int TOO_DEEP_AST = 167;
    extern const int TOO_BIG_AST = 168;
    extern const int BAD_TYPE_OF_FIELD = 169;
    extern const int BAD_GET = 170;
    extern const int BLOCKS_HAVE_DIFFERENT_STRUCTURE = 171;
    extern const int CANNOT_CREATE_DIRECTORY = 172;
    extern const int CANNOT_ALLOCATE_MEMORY = 173;
    extern const int CYCLIC_ALIASES = 174;
    extern const int CHUNK_NOT_FOUND = 176;
    extern const int DUPLICATE_CHUNK_NAME = 177;
    extern const int MULTIPLE_ALIASES_FOR_EXPRESSION = 178;
    extern const int MULTIPLE_EXPRESSIONS_FOR_ALIAS = 179;
    extern const int THERE_IS_NO_PROFILE = 180;
    extern const int ILLEGAL_FINAL = 181;
    extern const int ILLEGAL_PREWHERE = 182;
    extern const int UNEXPECTED_EXPRESSION = 183;
    extern const int ILLEGAL_AGGREGATION = 184;
    extern const int UNSUPPORTED_MYISAM_BLOCK_TYPE = 185;
    extern const int UNSUPPORTED_COLLATION_LOCALE = 186;
    extern const int COLLATION_COMPARISON_FAILED = 187;
    extern const int UNKNOWN_ACTION = 188;
    extern const int TABLE_MUST_NOT_BE_CREATED_MANUALLY = 189;
    extern const int SIZES_OF_ARRAYS_DOESNT_MATCH = 190;
    extern const int SET_SIZE_LIMIT_EXCEEDED = 191;
    extern const int UNKNOWN_USER = 192;
    extern const int WRONG_PASSWORD = 193;
    extern const int REQUIRED_PASSWORD = 194;
    extern const int IP_ADDRESS_NOT_ALLOWED = 195;
    extern const int UNKNOWN_ADDRESS_PATTERN_TYPE = 196;
    extern const int SERVER_REVISION_IS_TOO_OLD = 197;
    extern const int DNS_ERROR = 198;
    extern const int UNKNOWN_QUOTA = 199;
    extern const int QUOTA_DOESNT_ALLOW_KEYS = 200;
    extern const int QUOTA_EXPIRED = 201;
    extern const int TOO_MUCH_SIMULTANEOUS_QUERIES = 202;
    extern const int NO_FREE_CONNECTION = 203;
    extern const int CANNOT_FSYNC = 204;
    extern const int NESTED_TYPE_TOO_DEEP = 205;
    extern const int ALIAS_REQUIRED = 206;
    extern const int AMBIGUOUS_IDENTIFIER = 207;
    extern const int EMPTY_NESTED_TABLE = 208;
    extern const int SOCKET_TIMEOUT = 209;
    extern const int NETWORK_ERROR = 210;
    extern const int EMPTY_QUERY = 211;
    extern const int UNKNOWN_LOAD_BALANCING = 212;
    extern const int UNKNOWN_TOTALS_MODE = 213;
    extern const int CANNOT_STATVFS = 214;
    extern const int NOT_AN_AGGREGATE = 215;
    extern const int QUERY_WITH_SAME_ID_IS_ALREADY_RUNNING = 216;
    extern const int CLIENT_HAS_CONNECTED_TO_WRONG_PORT = 217;
    extern const int TABLE_IS_DROPPED = 218;
    extern const int DATABASE_NOT_EMPTY = 219;
    extern const int DUPLICATE_INTERSERVER_IO_ENDPOINT = 220;
    extern const int NO_SUCH_INTERSERVER_IO_ENDPOINT = 221;
    extern const int ADDING_REPLICA_TO_NON_EMPTY_TABLE = 222;
    extern const int UNEXPECTED_AST_STRUCTURE = 223;
    extern const int REPLICA_IS_ALREADY_ACTIVE = 224;
    extern const int NO_ZOOKEEPER = 225;
    extern const int NO_FILE_IN_DATA_PART = 226;
    extern const int UNEXPECTED_FILE_IN_DATA_PART = 227;
    extern const int BAD_SIZE_OF_FILE_IN_DATA_PART = 228;
    extern const int QUERY_IS_TOO_LARGE = 229;
    extern const int NOT_FOUND_EXPECTED_DATA_PART = 230;
    extern const int TOO_MANY_UNEXPECTED_DATA_PARTS = 231;
    extern const int NO_SUCH_DATA_PART = 232;
    extern const int BAD_DATA_PART_NAME = 233;
    extern const int NO_REPLICA_HAS_PART = 234;
    extern const int DUPLICATE_DATA_PART = 235;
    extern const int ABORTED = 236;
    extern const int NO_REPLICA_NAME_GIVEN = 237;
    extern const int FORMAT_VERSION_TOO_OLD = 238;
    extern const int CANNOT_MUNMAP = 239;
    extern const int CANNOT_MREMAP = 240;
    extern const int MEMORY_LIMIT_EXCEEDED = 241;
    extern const int TABLE_IS_READ_ONLY = 242;
    extern const int NOT_ENOUGH_SPACE = 243;
    extern const int UNEXPECTED_ZOOKEEPER_ERROR = 244;
    extern const int INVALID_NESTED_NAME = 245;
    extern const int CORRUPTED_DATA = 246;
    extern const int INCORRECT_MARK = 247;
    extern const int INVALID_PARTITION_VALUE = 248;
    extern const int NOT_ENOUGH_BLOCK_NUMBERS = 250;
    extern const int NO_SUCH_REPLICA = 251;
    extern const int TOO_MUCH_PARTS = 252;
    extern const int REPLICA_IS_ALREADY_EXIST = 253;
    extern const int NO_ACTIVE_REPLICAS = 254;
    extern const int TOO_MUCH_RETRIES_TO_FETCH_PARTS = 255;
    extern const int PARTITION_ALREADY_EXISTS = 256;
    extern const int PARTITION_DOESNT_EXIST = 257;
    extern const int UNION_ALL_RESULT_STRUCTURES_MISMATCH = 258;
    extern const int UNION_ALL_COLUMN_ALIAS_MISMATCH = 259;
    extern const int CLIENT_OUTPUT_FORMAT_SPECIFIED = 260;
    extern const int UNKNOWN_BLOCK_INFO_FIELD = 261;
    extern const int BAD_COLLATION = 262;
    extern const int CANNOT_COMPILE_CODE = 263;
    extern const int INCOMPATIBLE_TYPE_OF_JOIN = 264;
    extern const int NO_AVAILABLE_REPLICA = 265;
    extern const int MISMATCH_REPLICAS_DATA_SOURCES = 266;
    extern const int STORAGE_DOESNT_SUPPORT_PARALLEL_REPLICAS = 267;
    extern const int CPUID_ERROR = 268;
    extern const int INFINITE_LOOP = 269;
    extern const int CANNOT_COMPRESS = 270;
    extern const int CANNOT_DECOMPRESS = 271;
    extern const int AIO_SUBMIT_ERROR = 272;
    extern const int AIO_COMPLETION_ERROR = 273;
    extern const int AIO_READ_ERROR = 274;
    extern const int AIO_WRITE_ERROR = 275;
    extern const int INDEX_NOT_USED = 277;
    extern const int LEADERSHIP_LOST = 278;
    extern const int ALL_CONNECTION_TRIES_FAILED = 279;
    extern const int NO_AVAILABLE_DATA = 280;
    extern const int DICTIONARY_IS_EMPTY = 281;
    extern const int INCORRECT_INDEX = 282;
    extern const int UNKNOWN_DISTRIBUTED_PRODUCT_MODE = 283;
    extern const int UNKNOWN_GLOBAL_SUBQUERIES_METHOD = 284;
    extern const int TOO_LESS_LIVE_REPLICAS = 285;
    extern const int UNSATISFIED_QUORUM_FOR_PREVIOUS_WRITE = 286;
    extern const int UNKNOWN_FORMAT_VERSION = 287;
    extern const int DISTRIBUTED_IN_JOIN_SUBQUERY_DENIED = 288;
    extern const int REPLICA_IS_NOT_IN_QUORUM = 289;
    extern const int LIMIT_EXCEEDED = 290;
    extern const int DATABASE_ACCESS_DENIED = 291;
    extern const int LEADERSHIP_CHANGED = 292;
    extern const int MONGODB_CANNOT_AUTHENTICATE = 293;
    extern const int INVALID_BLOCK_EXTRA_INFO = 294;
    extern const int RECEIVED_EMPTY_DATA = 295;
    extern const int NO_REMOTE_SHARD_FOUND = 296;
    extern const int SHARD_HAS_NO_CONNECTIONS = 297;
    extern const int CANNOT_PIPE = 298;
    extern const int CANNOT_FORK = 299;
    extern const int CANNOT_DLSYM = 300;
    extern const int CANNOT_CREATE_CHILD_PROCESS = 301;
    extern const int CHILD_WAS_NOT_EXITED_NORMALLY = 302;
    extern const int CANNOT_SELECT = 303;
    extern const int CANNOT_WAITPID = 304;
    extern const int TABLE_WAS_NOT_DROPPED = 305;
    extern const int TOO_DEEP_RECURSION = 306;
    extern const int TOO_MUCH_BYTES = 307;
    extern const int UNEXPECTED_NODE_IN_ZOOKEEPER = 308;
    extern const int FUNCTION_CANNOT_HAVE_PARAMETERS = 309;
    extern const int INVALID_SHARD_WEIGHT = 317;
    extern const int INVALID_CONFIG_PARAMETER = 318;
    extern const int UNKNOWN_STATUS_OF_INSERT = 319;
    extern const int VALUE_IS_OUT_OF_RANGE_OF_DATA_TYPE = 321;
    extern const int BARRIER_TIMEOUT = 335;
    extern const int UNKNOWN_DATABASE_ENGINE = 336;
    extern const int DDL_GUARD_IS_ACTIVE = 337;
    extern const int UNFINISHED = 341;
    extern const int METADATA_MISMATCH = 342;
    extern const int SUPPORT_IS_DISABLED = 344;
    extern const int TABLE_DIFFERS_TOO_MUCH = 345;
    extern const int CANNOT_CONVERT_CHARSET = 346;
    extern const int CANNOT_LOAD_CONFIG = 347;
    extern const int CANNOT_INSERT_NULL_IN_ORDINARY_COLUMN = 349;
    extern const int INCOMPATIBLE_SOURCE_TABLES = 350;
    extern const int AMBIGUOUS_TABLE_NAME = 351;
    extern const int AMBIGUOUS_COLUMN_NAME = 352;
    extern const int INDEX_OF_POSITIONAL_ARGUMENT_IS_OUT_OF_RANGE = 353;
    extern const int ZLIB_INFLATE_FAILED = 354;
    extern const int ZLIB_DEFLATE_FAILED = 355;
    extern const int BAD_LAMBDA = 356;
    extern const int RESERVED_IDENTIFIER_NAME = 357;
    extern const int INTO_OUTFILE_NOT_ALLOWED = 358;
    extern const int TABLE_SIZE_EXCEEDS_MAX_DROP_SIZE_LIMIT = 359;
    extern const int CANNOT_CREATE_CHARSET_CONVERTER = 360;
    extern const int SEEK_POSITION_OUT_OF_BOUND = 361;
    extern const int CURRENT_WRITE_BUFFER_IS_EXHAUSTED = 362;
    extern const int CANNOT_CREATE_IO_BUFFER = 363;
    extern const int RECEIVED_ERROR_TOO_MANY_REQUESTS = 364;
    extern const int OUTPUT_IS_NOT_SORTED = 365;
    extern const int SIZES_OF_NESTED_COLUMNS_ARE_INCONSISTENT = 366;
    extern const int TOO_MUCH_FETCHES = 367;
    extern const int BAD_CAST = 368;
    extern const int ALL_REPLICAS_ARE_STALE = 369;
    extern const int DATA_TYPE_CANNOT_BE_USED_IN_TABLES = 370;
    extern const int INCONSISTENT_CLUSTER_DEFINITION = 371;
    extern const int SESSION_NOT_FOUND = 372;
    extern const int SESSION_IS_LOCKED = 373;
    extern const int INVALID_SESSION_TIMEOUT = 374;
    extern const int CANNOT_DLOPEN = 375;
    extern const int CANNOT_PARSE_UUID = 376;
    extern const int ILLEGAL_SYNTAX_FOR_DATA_TYPE = 377;
    extern const int DATA_TYPE_CANNOT_HAVE_ARGUMENTS = 378;
    extern const int UNKNOWN_STATUS_OF_DISTRIBUTED_DDL_TASK = 379;
    extern const int CANNOT_KILL = 380;
    extern const int HTTP_LENGTH_REQUIRED = 381;
    extern const int CANNOT_LOAD_CATBOOST_MODEL = 382;
    extern const int CANNOT_APPLY_CATBOOST_MODEL = 383;
<<<<<<< HEAD
    extern const int CANNOT_FIND_FIELD = 384;
=======
    extern const int PART_IS_TEMPORARILY_LOCKED = 384;
    extern const int MULTIPLE_STREAMS_REQUIRED = 385;
    extern const int NO_COMMON_TYPE = 386;
>>>>>>> 46fb94a3

    extern const int KEEPER_EXCEPTION = 999;
    extern const int POCO_EXCEPTION = 1000;
    extern const int STD_EXCEPTION = 1001;
    extern const int UNKNOWN_EXCEPTION = 1002;
}

}<|MERGE_RESOLUTION|>--- conflicted
+++ resolved
@@ -361,13 +361,10 @@
     extern const int HTTP_LENGTH_REQUIRED = 381;
     extern const int CANNOT_LOAD_CATBOOST_MODEL = 382;
     extern const int CANNOT_APPLY_CATBOOST_MODEL = 383;
-<<<<<<< HEAD
-    extern const int CANNOT_FIND_FIELD = 384;
-=======
     extern const int PART_IS_TEMPORARILY_LOCKED = 384;
     extern const int MULTIPLE_STREAMS_REQUIRED = 385;
     extern const int NO_COMMON_TYPE = 386;
->>>>>>> 46fb94a3
+    extern const int CANNOT_FIND_FIELD = 387;
 
     extern const int KEEPER_EXCEPTION = 999;
     extern const int POCO_EXCEPTION = 1000;
