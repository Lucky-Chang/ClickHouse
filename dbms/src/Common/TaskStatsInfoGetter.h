#pragma once

#include <sys/types.h>
#include <Core/Types.h>
#include <boost/noncopyable.hpp>

#if defined(__linux__)
struct taskstats;
#else
struct taskstats {};
#endif


namespace DB
{

/// Get taskstat info from OS kernel via Netlink protocol.
class TaskStatsInfoGetter : private boost::noncopyable
{
public:
    TaskStatsInfoGetter();
<<<<<<< HEAD
    TaskStatsInfoGetter(const TaskStatsInfoGetter &) = delete;

#if defined(__linux__)
    void getStat(::taskstats & stat, int tid = -1);
#endif

=======
>>>>>>> 4c0b30fb
    ~TaskStatsInfoGetter();

    void getStat(::taskstats & stat, pid_t tid);

    /// Make a syscall and returns Linux thread id
    static pid_t getCurrentTID();

    /// Whether the current process has permissions (sudo or cap_net_admin capabilties) to get taskstats info
    static bool checkPermissions();

#if defined(__linux__)
private:
<<<<<<< HEAD
    /// Caches current thread tid to avoid extra sys calls
    int getDefaultTID();
    int default_tid = -1;

#if defined(__linux__)
    void getStatImpl(int tid, ::taskstats & out_stats);
#endif
    void init();

=======
>>>>>>> 4c0b30fb
    int netlink_socket_fd = -1;
    UInt16 taskstats_family_id = 0;
#endif
};

}<|MERGE_RESOLUTION|>--- conflicted
+++ resolved
@@ -19,15 +19,6 @@
 {
 public:
     TaskStatsInfoGetter();
-<<<<<<< HEAD
-    TaskStatsInfoGetter(const TaskStatsInfoGetter &) = delete;
-
-#if defined(__linux__)
-    void getStat(::taskstats & stat, int tid = -1);
-#endif
-
-=======
->>>>>>> 4c0b30fb
     ~TaskStatsInfoGetter();
 
     void getStat(::taskstats & stat, pid_t tid);
@@ -40,18 +31,6 @@
 
 #if defined(__linux__)
 private:
-<<<<<<< HEAD
-    /// Caches current thread tid to avoid extra sys calls
-    int getDefaultTID();
-    int default_tid = -1;
-
-#if defined(__linux__)
-    void getStatImpl(int tid, ::taskstats & out_stats);
-#endif
-    void init();
-
-=======
->>>>>>> 4c0b30fb
     int netlink_socket_fd = -1;
     UInt16 taskstats_family_id = 0;
 #endif
