--- conflicted
+++ resolved
@@ -373,15 +373,12 @@
     extern const int BAD_CAST = 368;
     extern const int ALL_REPLICAS_ARE_STALE = 369;
     extern const int DATA_TYPE_CANNOT_BE_USED_IN_TABLES = 370;
-<<<<<<< HEAD
-    extern const int CANNOT_PARSE_UUID = 371;
-=======
     extern const int INCONSISTENT_CLUSTER_DEFINITION = 371;
     extern const int SESSION_NOT_FOUND = 372;
     extern const int SESSION_IS_LOCKED = 373;
     extern const int INVALID_SESSION_TIMEOUT = 374;
     extern const int CANNOT_DLOPEN = 375;
->>>>>>> 9de4d8fa
+    extern const int CANNOT_PARSE_UUID = 376;
 
     extern const int KEEPER_EXCEPTION = 999;
     extern const int POCO_EXCEPTION = 1000;
