--- conflicted
+++ resolved
@@ -25,14 +25,7 @@
     void alterTable(
         const Context & context,
         const String & name,
-<<<<<<< HEAD
-        const ColumnsDescription & columns,
-        const IndicesDescription & indices,
-        const ConstraintsDescription & constraints,
-        const ASTModifier & engine_modifier) override;
-=======
         const StorageInMemoryMetadata & metadata) override;
->>>>>>> 458f596e
 
 private:
 
