--- conflicted
+++ resolved
@@ -132,13 +132,9 @@
     Settings settings;                                  /// Setting for query execution.
     using ProgressCallback = std::function<void(const Progress & progress)>;
     ProgressCallback progress_callback;                 /// Callback for tracking progress of query execution.
-<<<<<<< HEAD
     QueryStatus * process_list_elem = nullptr;   /// For tracking total resource usage for query.
-=======
     using HeartbeatCallback = std::function<void(const Heartbeat & heartbeat)>;
     HeartbeatCallback heartbeat_callback;                /// Callback for tracking heartbeat of live query execution.
-    ProcessListElement * process_list_elem = nullptr;   /// For tracking total resource usage for query.
->>>>>>> 8c1b11e1
 
     String default_format;  /// Format, used when server formats data by itself and if query does not have FORMAT specification.
                             /// Thus, used in HTTP interface. If not specified - then some globally default format is used.
