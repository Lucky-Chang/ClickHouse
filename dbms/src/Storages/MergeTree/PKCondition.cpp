#include <Storages/MergeTree/PKCondition.h>
#include <Storages/MergeTree/BoolMask.h>
#include <DataTypes/DataTypesNumber.h>
#include <Interpreters/ExpressionAnalyzer.h>
#include <Interpreters/ExpressionActions.h>
#include <DataTypes/DataTypeEnum.h>
#include <DataTypes/DataTypeDate.h>
#include <DataTypes/DataTypeDateTime.h>
#include <DataTypes/DataTypeString.h>
#include <Functions/FunctionFactory.h>
#include <Functions/IFunction.h>
#include <Common/FieldVisitors.h>
#include <Common/typeid_cast.h>
#include <Interpreters/convertFieldToType.h>
#include <Interpreters/Set.h>


namespace DB
{

String Range::toString() const
{
    std::stringstream str;

    if (!left_bounded)
        str << "(-inf, ";
    else
        str << (left_included ? '[' : '(') << applyVisitor(FieldVisitorToString(), left) << ", ";

    if (!right_bounded)
        str << "+inf)";
    else
        str << applyVisitor(FieldVisitorToString(), right) << (right_included ? ']' : ')');

    return str.str();
}


/// Example: for `Hello\_World% ...` string it returns `Hello_World`, and for `%test%` returns an empty string.
static String extractFixedPrefixFromLikePattern(const String & like_pattern)
{
    String fixed_prefix;

    const char * pos = like_pattern.data();
    const char * end = pos + like_pattern.size();
    while (pos < end)
    {
        switch (*pos)
        {
            case '%':
                [[fallthrough]];
            case '_':
                return fixed_prefix;

            case '\\':
                ++pos;
                if (pos == end)
                    break;
                [[fallthrough]];
            default:
                fixed_prefix += *pos;
                break;
        }

        ++pos;
    }

    return fixed_prefix;
}


/** For a given string, get a minimum string that is strictly greater than all strings with this prefix,
  *  or return an empty string if there are no such strings.
  */
static String firstStringThatIsGreaterThanAllStringsWithPrefix(const String & prefix)
{
    /** Increment the last byte of the prefix by one. But if it is 255, then remove it and increase the previous one.
      * Example (for convenience, suppose that the maximum value of byte is `z`)
      * abcx -> abcy
      * abcz -> abd
      * zzz -> empty string
      * z -> empty string
      */

    String res = prefix;

    while (!res.empty() && static_cast<UInt8>(res.back()) == 255)
        res.pop_back();

    if (res.empty())
        return res;

    res.back() = static_cast<char>(1 + static_cast<UInt8>(res.back()));
    return res;
}


/// A dictionary containing actions to the corresponding functions to turn them into `RPNElement`
const PKCondition::AtomMap PKCondition::atom_map
{
    {
        "notEquals",
        [] (RPNElement & out, const Field & value, const ASTPtr &)
        {
            out.function = RPNElement::FUNCTION_NOT_IN_RANGE;
            out.range = Range(value);
            return true;
        }
    },
    {
        "equals",
        [] (RPNElement & out, const Field & value, const ASTPtr &)
        {
            out.function = RPNElement::FUNCTION_IN_RANGE;
            out.range = Range(value);
            return true;
        }
    },
    {
        "less",
        [] (RPNElement & out, const Field & value, const ASTPtr &)
        {
            out.function = RPNElement::FUNCTION_IN_RANGE;
            out.range = Range::createRightBounded(value, false);
            return true;
        }
    },
    {
        "greater",
        [] (RPNElement & out, const Field & value, const ASTPtr &)
        {
            out.function = RPNElement::FUNCTION_IN_RANGE;
            out.range = Range::createLeftBounded(value, false);
            return true;
        }
    },
    {
        "lessOrEquals",
        [] (RPNElement & out, const Field & value, const ASTPtr &)
        {
            out.function = RPNElement::FUNCTION_IN_RANGE;
            out.range = Range::createRightBounded(value, true);
            return true;
        }
    },
    {
        "greaterOrEquals",
        [] (RPNElement & out, const Field & value, const ASTPtr &)
        {
            out.function = RPNElement::FUNCTION_IN_RANGE;
            out.range = Range::createLeftBounded(value, true);
            return true;
        }
    },
    {
        "in",
        [] (RPNElement & out, const Field &, const ASTPtr & node)
        {
            out.function = RPNElement::FUNCTION_IN_SET;
            out.in_function = node;
            return true;
        }
    },
    {
        "notIn",
        [] (RPNElement & out, const Field &, const ASTPtr & node)
        {
            out.function = RPNElement::FUNCTION_NOT_IN_SET;
            out.in_function = node;
            return true;
        }
    },
    {
        "like",
        [] (RPNElement & out, const Field & value, const ASTPtr &)
        {
            if (value.getType() != Field::Types::String)
                return false;

            String prefix = extractFixedPrefixFromLikePattern(value.get<const String &>());
            if (prefix.empty())
                return false;

            String right_bound = firstStringThatIsGreaterThanAllStringsWithPrefix(prefix);

            out.function = RPNElement::FUNCTION_IN_RANGE;
            out.range = !right_bound.empty()
                ? Range(prefix, true, right_bound, false)
                : Range::createLeftBounded(prefix, true);

            return true;
        }
    }
};


inline bool Range::equals(const Field & lhs, const Field & rhs) { return applyVisitor(FieldVisitorAccurateEquals(), lhs, rhs); }
inline bool Range::less(const Field & lhs, const Field & rhs) { return applyVisitor(FieldVisitorAccurateLess(), lhs, rhs); }


FieldWithInfinity::FieldWithInfinity(const Field & field_)
    : field(field_),
    type(Type::NORMAL)
{
}

FieldWithInfinity::FieldWithInfinity(Field && field_)
    : field(std::move(field_)),
    type(Type::NORMAL)
{
}

FieldWithInfinity::FieldWithInfinity(const Type type_)
    : field(),
    type(type_)
{
}

FieldWithInfinity FieldWithInfinity::getMinusInfinity()
{
    return FieldWithInfinity(Type::MINUS_INFINITY);
}

FieldWithInfinity FieldWithInfinity::getPlusinfinity()
{
    return FieldWithInfinity(Type::PLUS_INFINITY);
}

bool FieldWithInfinity::operator<(const FieldWithInfinity & other) const
{
    return type < other.type || (type == other.type && type == Type::NORMAL && field < other.field);
}

bool FieldWithInfinity::operator==(const FieldWithInfinity & other) const
{
    return type == other.type && (type != Type::NORMAL || field == other.field);
}


/** Calculate expressions, that depend only on constants.
  * For index to work when something like "WHERE Date = toDate(now())" is written.
  */
Block PKCondition::getBlockWithConstants(
    const ASTPtr & query, const Context & context, const NamesAndTypesList & all_columns)
{
    Block result
    {
        { DataTypeUInt8().createColumnConstWithDefaultValue(1), std::make_shared<DataTypeUInt8>(), "_dummy" }
    };

    const auto expr_for_constant_folding = ExpressionAnalyzer{query, context, nullptr, all_columns}
        .getConstActions();

    expr_for_constant_folding->execute(result);

    return result;
}


PKCondition::PKCondition(
    const SelectQueryInfo & query_info,
    const Context & context,
    const NamesAndTypesList & all_columns,
    const SortDescription & sort_descr_,
    const ExpressionActionsPtr & pk_expr_)
    : sort_descr(sort_descr_), pk_expr(pk_expr_), prepared_sets(query_info.sets)
{
    for (size_t i = 0; i < sort_descr.size(); ++i)
    {
        std::string name = sort_descr[i].column_name;
        if (!pk_columns.count(name))
            pk_columns[name] = i;
    }

    /** Evaluation of expressions that depend only on constants.
      * For the index to be used, if it is written, for example `WHERE Date = toDate(now())`.
      */
    Block block_with_constants = getBlockWithConstants(query_info.query, context, all_columns);

    /// Trasform WHERE section to Reverse Polish notation
    const ASTSelectQuery & select = typeid_cast<const ASTSelectQuery &>(*query_info.query);
    if (select.where_expression)
    {
        traverseAST(select.where_expression, context, block_with_constants);

        if (select.prewhere_expression)
        {
            traverseAST(select.prewhere_expression, context, block_with_constants);
            rpn.emplace_back(RPNElement::FUNCTION_AND);
        }
    }
    else if (select.prewhere_expression)
    {
        traverseAST(select.prewhere_expression, context, block_with_constants);
    }
    else
    {
        rpn.emplace_back(RPNElement::FUNCTION_UNKNOWN);
    }
}

bool PKCondition::addCondition(const String & column, const Range & range)
{
    if (!pk_columns.count(column))
        return false;
    rpn.emplace_back(RPNElement::FUNCTION_IN_RANGE, pk_columns[column], range);
    rpn.emplace_back(RPNElement::FUNCTION_AND);
    return true;
}

/** Computes value of constant expression and it data type.
  * Returns false, if expression isn't constant.
  */
static bool getConstant(const ASTPtr & expr, Block & block_with_constants, Field & out_value, DataTypePtr & out_type)
{
    String column_name = expr->getColumnName();

    if (const ASTLiteral * lit = typeid_cast<const ASTLiteral *>(expr.get()))
    {
        /// By default block_with_constants has only one column named "_dummy".
        /// If block contains only constants it's may not be preprocessed by
        //  ExpressionAnalyzer, so try to look up in the default column.
        if (!block_with_constants.has(column_name))
            column_name = "_dummy";

        /// Simple literal
        out_value = lit->value;
        out_type = block_with_constants.getByName(column_name).type;
        return true;
    }
    else if (block_with_constants.has(column_name) && block_with_constants.getByName(column_name).column->isColumnConst())
    {
        /// An expression which is dependent on constants only
        const auto & expr_info = block_with_constants.getByName(column_name);
        out_value = (*expr_info.column)[0];
        out_type = expr_info.type;
        return true;
    }
    else
        return false;
}


static void applyFunction(
    const FunctionBasePtr & func,
    const DataTypePtr & arg_type, const Field & arg_value,
    DataTypePtr & res_type, Field & res_value)
{
    res_type = func->getReturnType();

    Block block
    {
        { arg_type->createColumnConst(1, arg_value), arg_type, "x" },
        { nullptr, res_type, "y" }
    };

    func->execute(block, {0}, 1);

    block.safeGetByPosition(1).column->get(0, res_value);
}


void PKCondition::traverseAST(const ASTPtr & node, const Context & context, Block & block_with_constants)
{
    RPNElement element;

    if (ASTFunction * func = typeid_cast<ASTFunction *>(&*node))
    {
        if (operatorFromAST(func, element))
        {
            auto & args = typeid_cast<ASTExpressionList &>(*func->arguments).children;
            for (size_t i = 0, size = args.size(); i < size; ++i)
            {
                traverseAST(args[i], context, block_with_constants);

                /** The first part of the condition is for the correct support of `and` and `or` functions of arbitrary arity
                  * - in this case `n - 1` elements are added (where `n` is the number of arguments).
                  */
                if (i != 0 || element.function == RPNElement::FUNCTION_NOT)
                    rpn.emplace_back(std::move(element));
            }

            return;
        }
    }

    if (!atomFromAST(node, context, block_with_constants, element))
    {
        element.function = RPNElement::FUNCTION_UNKNOWN;
    }

    rpn.emplace_back(std::move(element));
}


bool PKCondition::canConstantBeWrappedByMonotonicFunctions(
    const ASTPtr & node,
    size_t & out_primary_key_column_num,
    DataTypePtr & out_primary_key_column_type,
    Field & out_value,
    DataTypePtr & out_type)
{
    String expr_name = node->getColumnName();
    const auto & sample_block = pk_expr->getSampleBlock();
    if (!sample_block.has(expr_name))
        return false;

    bool found_transformation = false;
    for (const ExpressionAction & a : pk_expr->getActions())
    {
        /** The primary key functional expression constraint may be inferred from a plain column in the expression.
          * For example, if the primary key contains `toStartOfHour(Timestamp)` and query contains `WHERE Timestamp >= now()`,
          * it can be assumed that if `toStartOfHour()` is monotonic on [now(), inf), the `toStartOfHour(Timestamp) >= toStartOfHour(now())`
          * condition also holds, so the index may be used to select only parts satisfying this condition.
          *
          * To check the assumption, we'd need to assert that the inverse function to this transformation is also monotonic, however the
          * inversion isn't exported (or even viable for not strictly monotonic functions such as `toStartOfHour()`).
          * Instead, we can qualify only functions that do not transform the range (for example rounding),
          * which while not strictly monotonic, are monotonic everywhere on the input range.
          */
        const auto & action = a.argument_names;
        if (a.type == ExpressionAction::Type::APPLY_FUNCTION && action.size() == 1 && a.argument_names[0] == expr_name)
        {
            if (!a.function->hasInformationAboutMonotonicity())
                return false;

            // Range is irrelevant in this case
            IFunctionBase::Monotonicity monotonicity = a.function->getMonotonicityForRange(*out_type, Field(), Field());
            if (!monotonicity.is_always_monotonic)
                return false;

            // Apply the next transformation step
            DataTypePtr new_type;
            applyFunction(a.function, out_type, out_value, new_type, out_value);
            if (!new_type)
                return false;

            out_type.swap(new_type);
            expr_name = a.result_name;

            // Transformation results in a primary key expression, accept
            auto it = pk_columns.find(expr_name);
            if (pk_columns.end() != it)
            {
                out_primary_key_column_num = it->second;
                out_primary_key_column_type = sample_block.getByName(it->first).type;
                found_transformation = true;
                break;
            }
        }
    }

    return found_transformation;
}

void PKCondition::getPKTuplePositionMapping(
    const ASTPtr & node,
    const Context & context,
    std::vector<MergeTreeSetIndex::PKTuplePositionMapping> & indexes_mapping,
    const size_t tuple_index,
    size_t & out_primary_key_column_num)
{
    MergeTreeSetIndex::PKTuplePositionMapping index_mapping;
    index_mapping.tuple_index = tuple_index;
    if (isPrimaryKeyPossiblyWrappedByMonotonicFunctions(
            node, context, index_mapping.pk_index,
            index_mapping.data_type, index_mapping.functions))
    {
        indexes_mapping.push_back(index_mapping);
        if (out_primary_key_column_num < index_mapping.pk_index)
        {
            out_primary_key_column_num = index_mapping.pk_index;
        }
    }
}

// Try to prepare PKTuplePositionMapping for tuples from IN expression.
bool PKCondition::isTupleIndexable(
    const ASTPtr & node,
    const Context & context,
    RPNElement & out,
    const SetPtr & prepared_set,
    size_t & out_primary_key_column_num)
{
    out_primary_key_column_num = 0;
    const ASTFunction * node_tuple = typeid_cast<const ASTFunction *>(node.get());
    std::vector<MergeTreeSetIndex::PKTuplePositionMapping> indexes_mapping;
    if (node_tuple && node_tuple->name == "tuple")
    {
        size_t current_tuple_index = 0;
        for (const auto & arg : node_tuple->arguments->children)
        {
            getPKTuplePositionMapping(arg, context, indexes_mapping, current_tuple_index++, out_primary_key_column_num);
        }
    }
    else
    {
       getPKTuplePositionMapping(node, context, indexes_mapping, 0, out_primary_key_column_num);
    }

    if (indexes_mapping.empty())
    {
        return false;
    }

    out.set_index = std::make_shared<MergeTreeSetIndex>(
        prepared_set->getSetElements(), std::move(indexes_mapping));

    return true;
}

bool PKCondition::isPrimaryKeyPossiblyWrappedByMonotonicFunctions(
    const ASTPtr & node,
    const Context & context,
    size_t & out_primary_key_column_num,
    DataTypePtr & out_primary_key_res_column_type,
    RPNElement::MonotonicFunctionsChain & out_functions_chain)
{
    std::vector<const ASTFunction *> chain_not_tested_for_monotonicity;
    DataTypePtr primary_key_column_type;

    if (!isPrimaryKeyPossiblyWrappedByMonotonicFunctionsImpl(node, out_primary_key_column_num, primary_key_column_type, chain_not_tested_for_monotonicity))
        return false;

    for (auto it = chain_not_tested_for_monotonicity.rbegin(); it != chain_not_tested_for_monotonicity.rend(); ++it)
    {
        auto func_builder = FunctionFactory::instance().tryGet((*it)->name, context);
        ColumnsWithTypeAndName arguments{{ nullptr, primary_key_column_type, "" }};
        auto func = func_builder->build(arguments);

        if (!func || !func->hasInformationAboutMonotonicity())
            return false;

        primary_key_column_type = func->getReturnType();
        out_functions_chain.push_back(func);
    }

    out_primary_key_res_column_type = primary_key_column_type;

    return true;
}

bool PKCondition::isPrimaryKeyPossiblyWrappedByMonotonicFunctionsImpl(
    const ASTPtr & node,
    size_t & out_primary_key_column_num,
    DataTypePtr & out_primary_key_column_type,
    std::vector<const ASTFunction *> & out_functions_chain)
{
    /** By itself, the primary key column can be a functional expression. for example, `intHash32(UserID)`.
      * Therefore, use the full name of the expression for search.
      */
    const auto & sample_block = pk_expr->getSampleBlock();
    String name = node->getColumnName();

    auto it = pk_columns.find(name);
    if (pk_columns.end() != it)
    {
        out_primary_key_column_num = it->second;
        out_primary_key_column_type = sample_block.getByName(it->first).type;
        return true;
    }

    if (const ASTFunction * func = typeid_cast<const ASTFunction *>(node.get()))
    {
        const auto & args = func->arguments->children;
        if (args.size() != 1)
            return false;

        out_functions_chain.push_back(func);

        if (!isPrimaryKeyPossiblyWrappedByMonotonicFunctionsImpl(args[0], out_primary_key_column_num, out_primary_key_column_type,
                                                                 out_functions_chain))
            return false;

        return true;
    }

    return false;
}


static void castValueToType(const DataTypePtr & desired_type, Field & src_value, const DataTypePtr & src_type, const ASTPtr & node)
{
    if (desired_type->equals(*src_type))
        return;

    try
    {
        /// NOTE: We don't need accurate info about src_type at this moment
        src_value = convertFieldToType(src_value, *desired_type);
    }
    catch (...)
    {
        throw Exception("Primary key expression contains comparison between inconvertible types: " +
            desired_type->getName() + " and " + src_type->getName() +
            " inside " + DB::toString(node->range),
            ErrorCodes::BAD_TYPE_OF_FIELD);
    }
}


bool PKCondition::atomFromAST(const ASTPtr & node, const Context & context, Block & block_with_constants, RPNElement & out)
{
    /** Functions < > = != <= >= in `notIn`, where one argument is a constant, and the other is one of columns of primary key,
      *  or itself, wrapped in a chain of possibly-monotonic functions,
      *  or constant expression - number.
      */
    Field const_value;
    DataTypePtr const_type;
    if (const ASTFunction * func = typeid_cast<const ASTFunction *>(node.get()))
    {
        const ASTs & args = typeid_cast<const ASTExpressionList &>(*func->arguments).children;

        if (args.size() != 2)
            return false;

        DataTypePtr key_expr_type;    /// Type of expression containing primary key column
        size_t key_arg_pos;           /// Position of argument with primary key column (non-const argument)
        size_t key_column_num;        /// Number of a primary key column (inside sort_descr array)
        RPNElement::MonotonicFunctionsChain chain;
        bool is_set_const = false;
        bool is_constant_transformed = false;

        if (prepared_sets.count(args[1].get())
            && isTupleIndexable(args[0], context, out, prepared_sets[args[1].get()], key_column_num))
        {
            key_arg_pos = 0;
            is_set_const = true;
        }
        else if (getConstant(args[1], block_with_constants, const_value, const_type)
            && isPrimaryKeyPossiblyWrappedByMonotonicFunctions(args[0], context, key_column_num, key_expr_type, chain))
        {
            key_arg_pos = 0;
        }
        else if (getConstant(args[1], block_with_constants, const_value, const_type)
            && canConstantBeWrappedByMonotonicFunctions(args[0], key_column_num, key_expr_type, const_value, const_type))
        {
            key_arg_pos = 0;
            is_constant_transformed = true;
        }
        else if (getConstant(args[0], block_with_constants, const_value, const_type)
            && isPrimaryKeyPossiblyWrappedByMonotonicFunctions(args[1], context, key_column_num, key_expr_type, chain))
        {
            key_arg_pos = 1;
        }
        else if (getConstant(args[0], block_with_constants, const_value, const_type)
            &&  canConstantBeWrappedByMonotonicFunctions(args[1], key_column_num, key_expr_type, const_value, const_type))
        {
            key_arg_pos = 1;
            is_constant_transformed = true;
        }
        else
            return false;

        std::string func_name = func->name;

        /// Transformed constant must weaken the condition, for example "x > 5" must weaken to "round(x) >= 5"
        if (is_constant_transformed)
        {
            if (func_name == "less")
                func_name = "lessOrEquals";
            else if (func_name == "greater")
                func_name = "greaterOrEquals";
        }

        /// Replace <const> <sign> <data> on to <data> <-sign> <const>
        if (key_arg_pos == 1)
        {
            if (func_name == "less")
                func_name = "greater";
            else if (func_name == "greater")
                func_name = "less";
            else if (func_name == "greaterOrEquals")
                func_name = "lessOrEquals";
            else if (func_name == "lessOrEquals")
                func_name = "greaterOrEquals";
            else if (func_name == "in" || func_name == "notIn" || func_name == "like")
            {
                /// "const IN data_column" doesn't make sense (unlike "data_column IN const")
                return false;
            }
        }

        out.key_column = key_column_num;
        out.monotonic_functions_chain = std::move(chain);

        const auto atom_it = atom_map.find(func_name);
        if (atom_it == std::end(atom_map))
            return false;

        bool cast_not_needed =
            is_set_const /// Set args are already casted inside Set::createFromAST
            || (key_expr_type->isNumber() && const_type->isNumber()); /// Numbers are accurately compared without cast.

        if (!cast_not_needed)
            castValueToType(key_expr_type, const_value, const_type, node);

        return atom_it->second(out, const_value, node);
    }
    else if (getConstant(node, block_with_constants, const_value, const_type))    /// For cases where it says, for example, `WHERE 0 AND something`
    {
        if (const_value.getType() == Field::Types::UInt64
            || const_value.getType() == Field::Types::Int64
            || const_value.getType() == Field::Types::Float64)
        {
            /// Zero in all types is represented in memory the same way as in UInt64.
            out.function = const_value.get<UInt64>()
                ? RPNElement::ALWAYS_TRUE
                : RPNElement::ALWAYS_FALSE;

            return true;
        }
    }

    return false;
}

bool PKCondition::operatorFromAST(const ASTFunction * func, RPNElement & out)
{
    /// Functions AND, OR, NOT.
    /** Also a special function `indexHint` - works as if instead of calling a function there are just parentheses
      * (or, the same thing - calling the function `and` from one argument).
      */
    const ASTs & args = typeid_cast<const ASTExpressionList &>(*func->arguments).children;

    if (func->name == "not")
    {
        if (args.size() != 1)
            return false;

        out.function = RPNElement::FUNCTION_NOT;
    }
    else
    {
        if (func->name == "and" || func->name == "indexHint")
            out.function = RPNElement::FUNCTION_AND;
        else if (func->name == "or")
            out.function = RPNElement::FUNCTION_OR;
        else
            return false;
    }

    return true;
}

String PKCondition::toString() const
{
    String res;
    for (size_t i = 0; i < rpn.size(); ++i)
    {
        if (i)
            res += ", ";
        res += rpn[i].toString();
    }
    return res;
}


/** Index is the value of primary key every `index_granularity` rows.
  * This value is called a "mark". That is, the index consists of marks.
  *
  * The primary key is the tuple.
  * The data is sorted by primary key in the sense of lexicographic order over tuples.
  *
  * A pair of marks specifies a segment with respect to the order over the tuples.
  * Denote it like this: [ x1 y1 z1 .. x2 y2 z2 ],
  *  where x1 y1 z1 - tuple - value of primary key in left border of segment;
  *        x2 y2 z2 - tuple - value of primary key in right boundary of segment.
  * In this section there are data between these marks.
  *
  * Or, the last mark specifies the range open on the right: [ a b c .. + inf )
  *
  * The set of all possible tuples can be considered as an n-dimensional space, where n is the size of the tuple.
  * A range of tuples specifies some subset of this space.
  *
  * Parallelograms (you can also find the term "rail")
  *  will be the subrange of an n-dimensional space that is a direct product of one-dimensional ranges.
  * In this case, the one-dimensional range can be: a period, a segment, an interval, a half-interval, unlimited on the left, unlimited on the right ...
  *
  * The range of tuples can always be represented as a combination of parallelograms.
  * For example, the range [ x1 y1 .. x2 y2 ] given x1 != x2 is equal to the union of the following three parallelograms:
  * [x1]       x [y1 .. +inf)
  * (x1 .. x2) x (-inf .. +inf)
  * [x2]       x (-inf .. y2]
  *
  * Or, for example, the range [ x1 y1 .. +inf ] is equal to the union of the following two parallelograms:
  * [x1]         x [y1 .. +inf)
  * (x1 .. +inf) x (-inf .. +inf)
  * It's easy to see that this is a special case of the variant above.
  *
  * This is important because it is easy for us to check the feasibility of the condition over the parallelogram,
  *  and therefore, feasibility of condition on the range of tuples will be checked by feasibility of condition
  *  over at least one parallelogram from which this range consists.
  */

template <typename F>
static bool forAnyParallelogram(
    size_t key_size,
    const Field * key_left,
    const Field * key_right,
    bool left_bounded,
    bool right_bounded,
    std::vector<Range> & parallelogram,
    size_t prefix_size,
    F && callback)
{
    if (!left_bounded && !right_bounded)
        return callback(parallelogram);

    if (left_bounded && right_bounded)
    {
        /// Let's go through the matching elements of the key.
        while (prefix_size < key_size)
        {
            if (key_left[prefix_size] == key_right[prefix_size])
            {
                /// Point ranges.
                parallelogram[prefix_size] = Range(key_left[prefix_size]);
                ++prefix_size;
            }
            else
                break;
        }
    }

    if (prefix_size == key_size)
        return callback(parallelogram);

    if (prefix_size + 1 == key_size)
    {
        if (left_bounded && right_bounded)
            parallelogram[prefix_size] = Range(key_left[prefix_size], true, key_right[prefix_size], true);
        else if (left_bounded)
            parallelogram[prefix_size] = Range::createLeftBounded(key_left[prefix_size], true);
        else if (right_bounded)
            parallelogram[prefix_size] = Range::createRightBounded(key_right[prefix_size], true);

        return callback(parallelogram);
    }

    /// (x1 .. x2) x (-inf .. +inf)

    if (left_bounded && right_bounded)
        parallelogram[prefix_size] = Range(key_left[prefix_size], false, key_right[prefix_size], false);
    else if (left_bounded)
        parallelogram[prefix_size] = Range::createLeftBounded(key_left[prefix_size], false);
    else if (right_bounded)
        parallelogram[prefix_size] = Range::createRightBounded(key_right[prefix_size], false);

    for (size_t i = prefix_size + 1; i < key_size; ++i)
        parallelogram[i] = Range();

    if (callback(parallelogram))
        return true;

    /// [x1]       x [y1 .. +inf)

    if (left_bounded)
    {
        parallelogram[prefix_size] = Range(key_left[prefix_size]);
        if (forAnyParallelogram(key_size, key_left, key_right, true, false, parallelogram, prefix_size + 1, callback))
            return true;
    }

    /// [x2]       x (-inf .. y2]

    if (right_bounded)
    {
        parallelogram[prefix_size] = Range(key_right[prefix_size]);
        if (forAnyParallelogram(key_size, key_left, key_right, false, true, parallelogram, prefix_size + 1, callback))
            return true;
    }

    return false;
}


bool PKCondition::mayBeTrueInRange(
    size_t used_key_size,
    const Field * left_pk,
    const Field * right_pk,
    const DataTypes & data_types,
    bool right_bounded) const
{
    std::vector<Range> key_ranges(used_key_size, Range());

/*  std::cerr << "Checking for: [";
    for (size_t i = 0; i != used_key_size; ++i)
        std::cerr << (i != 0 ? ", " : "") << applyVisitor(FieldVisitorToString(), left_pk[i]);
    std::cerr << " ... ";

    if (right_bounded)
    {
        for (size_t i = 0; i != used_key_size; ++i)
            std::cerr << (i != 0 ? ", " : "") << applyVisitor(FieldVisitorToString(), right_pk[i]);
        std::cerr << "]\n";
    }
    else
        std::cerr << "+inf)\n";*/

    return forAnyParallelogram(used_key_size, left_pk, right_pk, true, right_bounded, key_ranges, 0,
        [&] (const std::vector<Range> & key_ranges)
    {
        auto res = mayBeTrueInRangeImpl(key_ranges, data_types);

/*      std::cerr << "Parallelogram: ";
        for (size_t i = 0, size = key_ranges.size(); i != size; ++i)
            std::cerr << (i != 0 ? " x " : "") << key_ranges[i].toString();
        std::cerr << ": " << res << "\n";*/

        return res;
    });
}

std::optional<Range> PKCondition::applyMonotonicFunctionsChainToRange(
    Range key_range,
    RPNElement::MonotonicFunctionsChain & functions,
    DataTypePtr current_type
)
{
    for (auto & func : functions)
    {
        /// We check the monotonicity of each function on a specific range.
        IFunction::Monotonicity monotonicity = func->getMonotonicityForRange(
            *current_type.get(), key_range.left, key_range.right);

        if (!monotonicity.is_monotonic)
        {
            return {};
        }

        /// Apply the function.
        DataTypePtr new_type;
        if (!key_range.left.isNull())
            applyFunction(func, current_type, key_range.left, new_type, key_range.left);
        if (!key_range.right.isNull())
            applyFunction(func, current_type, key_range.right, new_type, key_range.right);

        if (!new_type)
        {
            return {};
        }

        current_type.swap(new_type);

        if (!monotonicity.is_positive)
            key_range.swapLeftAndRight();
    }
    return key_range;
}

bool PKCondition::mayBeTrueInRangeImpl(const std::vector<Range> & key_ranges, const DataTypes & data_types) const
{
    std::vector<BoolMask> rpn_stack;
    for (size_t i = 0; i < rpn.size(); ++i)
    {
        const auto & element = rpn[i];
        if (element.function == RPNElement::FUNCTION_UNKNOWN)
        {
            rpn_stack.emplace_back(true, true);
        }
        else if (element.function == RPNElement::FUNCTION_IN_RANGE
            || element.function == RPNElement::FUNCTION_NOT_IN_RANGE)
        {
            const Range * key_range = &key_ranges[element.key_column];

            /// The case when the column is wrapped in a chain of possibly monotonic functions.
            Range transformed_range;
            if (!element.monotonic_functions_chain.empty())
            {
<<<<<<< HEAD
                bool evaluation_is_not_possible = false;
                key_range_transformed = *key_range;
                DataTypePtr current_type = data_types[element.key_column];
                for (auto & func : element.monotonic_functions_chain)
                {
                    /// We check the monotonicity of each function on a specific range.
                    IFunctionBase::Monotonicity monotonicity = func->getMonotonicityForRange(
                        *current_type.get(), key_range_transformed.left, key_range_transformed.right);

                /*    std::cerr << "Function " << func->getName() << " is " << (monotonicity.is_monotonic ? "" : "not ")
                        << "monotonic " << (monotonicity.is_monotonic ? (monotonicity.is_positive ? "(positive) " : "(negative) ") : "")
                        << "in range "
                        << "[" << applyVisitor(FieldVisitorToString(), key_range_transformed.left)
                        << ", " << applyVisitor(FieldVisitorToString(), key_range_transformed.right) << "]\n";*/

                    if (!monotonicity.is_monotonic)
                    {
                        evaluation_is_not_possible = true;
                        break;
                    }

                    /// Apply the function.
                    DataTypePtr new_type;
                    if (!key_range_transformed.left.isNull())
                        applyFunction(func, current_type, key_range_transformed.left, new_type, key_range_transformed.left);
                    if (!key_range_transformed.right.isNull())
                        applyFunction(func, current_type, key_range_transformed.right, new_type, key_range_transformed.right);

                    if (!new_type)
                    {
                        evaluation_is_not_possible = true;
                        break;
                    }

                    current_type.swap(new_type);

                    if (!monotonicity.is_positive)
                        key_range_transformed.swapLeftAndRight();
                }
=======
                std::optional<Range> new_range = applyMonotonicFunctionsChainToRange(
                    *key_range,
                    element.monotonic_functions_chain,
                    data_types[element.key_column]
                );
>>>>>>> 03adf79f

                if (!new_range)
                {
                    rpn_stack.emplace_back(true, true);
                    continue;
                }
                transformed_range = *new_range;
                key_range = &transformed_range;
            }

            bool intersects = element.range.intersectsRange(*key_range);
            bool contains = element.range.containsRange(*key_range);

            rpn_stack.emplace_back(intersects, !contains);
            if (element.function == RPNElement::FUNCTION_NOT_IN_RANGE)
                rpn_stack.back() = !rpn_stack.back();
        }
        else if (
            element.function == RPNElement::FUNCTION_IN_SET
            || element.function == RPNElement::FUNCTION_NOT_IN_SET)
        {
            auto in_func = typeid_cast<const ASTFunction *>(element.in_function.get());
            const ASTs & args = typeid_cast<const ASTExpressionList &>(*in_func->arguments).children;
            PreparedSets::const_iterator it = prepared_sets.find(args[1].get());
            if (in_func && it != prepared_sets.end())
            {
                rpn_stack.emplace_back(element.set_index->mayBeTrueInRange(key_ranges));
                if (element.function == RPNElement::FUNCTION_NOT_IN_SET)
                {
                    rpn_stack.back() = !rpn_stack.back();
                }
            }
        }
        else if (element.function == RPNElement::FUNCTION_NOT)
        {
            rpn_stack.back() = !rpn_stack.back();
        }
        else if (element.function == RPNElement::FUNCTION_AND)
        {
            auto arg1 = rpn_stack.back();
            rpn_stack.pop_back();
            auto arg2 = rpn_stack.back();
            rpn_stack.back() = arg1 & arg2;
        }
        else if (element.function == RPNElement::FUNCTION_OR)
        {
            auto arg1 = rpn_stack.back();
            rpn_stack.pop_back();
            auto arg2 = rpn_stack.back();
            rpn_stack.back() = arg1 | arg2;
        }
        else if (element.function == RPNElement::ALWAYS_FALSE)
        {
            rpn_stack.emplace_back(false, true);
        }
        else if (element.function == RPNElement::ALWAYS_TRUE)
        {
            rpn_stack.emplace_back(true, false);
        }
        else
            throw Exception("Unexpected function type in PKCondition::RPNElement", ErrorCodes::LOGICAL_ERROR);
    }

    if (rpn_stack.size() != 1)
        throw Exception("Unexpected stack size in PKCondition::mayBeTrueInRange", ErrorCodes::LOGICAL_ERROR);

    return rpn_stack[0].can_be_true;
}


bool PKCondition::mayBeTrueInRange(
    size_t used_key_size, const Field * left_pk, const Field * right_pk, const DataTypes & data_types) const
{
    return mayBeTrueInRange(used_key_size, left_pk, right_pk, data_types, true);
}

bool PKCondition::mayBeTrueAfter(
    size_t used_key_size, const Field * left_pk, const DataTypes & data_types) const
{
    return mayBeTrueInRange(used_key_size, left_pk, nullptr, data_types, false);
}


String PKCondition::RPNElement::toString() const
{
    auto print_wrapped_column = [this](std::ostringstream & ss)
    {
        for (auto it = monotonic_functions_chain.rbegin(); it != monotonic_functions_chain.rend(); ++it)
            ss << (*it)->getName() << "(";

        ss << "column " << key_column;

        for (auto it = monotonic_functions_chain.rbegin(); it != monotonic_functions_chain.rend(); ++it)
            ss << ")";
    };

    std::ostringstream ss;
    switch (function)
    {
        case FUNCTION_AND:
            return "and";
        case FUNCTION_OR:
            return "or";
        case FUNCTION_NOT:
            return "not";
        case FUNCTION_UNKNOWN:
            return "unknown";
        case FUNCTION_NOT_IN_SET:
        case FUNCTION_IN_SET:
        {
            ss << "(";
            print_wrapped_column(ss);
            ss << (function == FUNCTION_IN_SET ? " in set" : " notIn set");
            ss << ")";
            return ss.str();
        }
        case FUNCTION_IN_RANGE:
        case FUNCTION_NOT_IN_RANGE:
        {
            ss << "(";
            print_wrapped_column(ss);
            ss << (function == FUNCTION_NOT_IN_RANGE ? " not" : "") << " in " << range.toString();
            ss << ")";
            return ss.str();
        }
        case ALWAYS_FALSE:
            return "false";
        case ALWAYS_TRUE:
            return "true";
        default:
            throw Exception("Unknown function in RPNElement", ErrorCodes::LOGICAL_ERROR);
    }
}


bool PKCondition::alwaysUnknownOrTrue() const
{
    std::vector<UInt8> rpn_stack;

    for (const auto & element : rpn)
    {
        if (element.function == RPNElement::FUNCTION_UNKNOWN
            || element.function == RPNElement::ALWAYS_TRUE)
        {
            rpn_stack.push_back(true);
        }
        else if (element.function == RPNElement::FUNCTION_NOT_IN_RANGE
            || element.function == RPNElement::FUNCTION_IN_RANGE
            || element.function == RPNElement::FUNCTION_IN_SET
            || element.function == RPNElement::FUNCTION_NOT_IN_SET
            || element.function == RPNElement::ALWAYS_FALSE)
        {
            rpn_stack.push_back(false);
        }
        else if (element.function == RPNElement::FUNCTION_NOT)
        {
        }
        else if (element.function == RPNElement::FUNCTION_AND)
        {
            auto arg1 = rpn_stack.back();
            rpn_stack.pop_back();
            auto arg2 = rpn_stack.back();
            rpn_stack.back() = arg1 & arg2;
        }
        else if (element.function == RPNElement::FUNCTION_OR)
        {
            auto arg1 = rpn_stack.back();
            rpn_stack.pop_back();
            auto arg2 = rpn_stack.back();
            rpn_stack.back() = arg1 | arg2;
        }
        else
            throw Exception("Unexpected function type in PKCondition::RPNElement", ErrorCodes::LOGICAL_ERROR);
    }

    return rpn_stack[0];
}


size_t PKCondition::getMaxKeyColumn() const
{
    size_t res = 0;
    for (const auto & element : rpn)
    {
        if (element.function == RPNElement::FUNCTION_NOT_IN_RANGE
            || element.function == RPNElement::FUNCTION_IN_RANGE
            || element.function == RPNElement::FUNCTION_IN_SET
            || element.function == RPNElement::FUNCTION_NOT_IN_SET)
        {
            if (element.key_column > res)
                res = element.key_column;
        }
    }
    return res;
}

}<|MERGE_RESOLUTION|>--- conflicted
+++ resolved
@@ -425,7 +425,7 @@
                 return false;
 
             // Range is irrelevant in this case
-            IFunctionBase::Monotonicity monotonicity = a.function->getMonotonicityForRange(*out_type, Field(), Field());
+            IFunction::Monotonicity monotonicity = a.function->getMonotonicityForRange(*out_type, Field(), Field());
             if (!monotonicity.is_always_monotonic)
                 return false;
 
@@ -968,53 +968,11 @@
             Range transformed_range;
             if (!element.monotonic_functions_chain.empty())
             {
-<<<<<<< HEAD
-                bool evaluation_is_not_possible = false;
-                key_range_transformed = *key_range;
-                DataTypePtr current_type = data_types[element.key_column];
-                for (auto & func : element.monotonic_functions_chain)
-                {
-                    /// We check the monotonicity of each function on a specific range.
-                    IFunctionBase::Monotonicity monotonicity = func->getMonotonicityForRange(
-                        *current_type.get(), key_range_transformed.left, key_range_transformed.right);
-
-                /*    std::cerr << "Function " << func->getName() << " is " << (monotonicity.is_monotonic ? "" : "not ")
-                        << "monotonic " << (monotonicity.is_monotonic ? (monotonicity.is_positive ? "(positive) " : "(negative) ") : "")
-                        << "in range "
-                        << "[" << applyVisitor(FieldVisitorToString(), key_range_transformed.left)
-                        << ", " << applyVisitor(FieldVisitorToString(), key_range_transformed.right) << "]\n";*/
-
-                    if (!monotonicity.is_monotonic)
-                    {
-                        evaluation_is_not_possible = true;
-                        break;
-                    }
-
-                    /// Apply the function.
-                    DataTypePtr new_type;
-                    if (!key_range_transformed.left.isNull())
-                        applyFunction(func, current_type, key_range_transformed.left, new_type, key_range_transformed.left);
-                    if (!key_range_transformed.right.isNull())
-                        applyFunction(func, current_type, key_range_transformed.right, new_type, key_range_transformed.right);
-
-                    if (!new_type)
-                    {
-                        evaluation_is_not_possible = true;
-                        break;
-                    }
-
-                    current_type.swap(new_type);
-
-                    if (!monotonicity.is_positive)
-                        key_range_transformed.swapLeftAndRight();
-                }
-=======
                 std::optional<Range> new_range = applyMonotonicFunctionsChainToRange(
                     *key_range,
                     element.monotonic_functions_chain,
                     data_types[element.key_column]
                 );
->>>>>>> 03adf79f
 
                 if (!new_range)
                 {
