--- conflicted
+++ resolved
@@ -309,14 +309,8 @@
         /// Lock nodes have been already deleted, do not delete them in destructor
         block_number_lock->assumeUnlocked();
     }
-<<<<<<< HEAD
     else if (multi_code == Coordination::ZCONNECTIONLOSS
-        || multi_code == Coordination::ZOPERATIONTIMEOUT
-        || multi_code == Coordination::ZSESSIONEXPIRED)
-=======
-    else if (multi_code == ZooKeeperImpl::ZooKeeper::ZCONNECTIONLOSS
-        || multi_code == ZooKeeperImpl::ZooKeeper::ZOPERATIONTIMEOUT)
->>>>>>> f92bae33
+        || multi_code == Coordination::ZOPERATIONTIMEOUT)
     {
         /** If the connection is lost, and we do not know if the changes were applied, we can not delete the local part
           *  if the changes were applied, the inserted block appeared in `/blocks/`, and it can not be inserted again.
