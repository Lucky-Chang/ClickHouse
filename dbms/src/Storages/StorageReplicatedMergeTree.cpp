#include <Common/ZooKeeper/Types.h>
#include <Common/ZooKeeper/KeeperException.h>

#include <Common/FieldVisitors.h>

#include <Storages/ColumnsDescription.h>
#include <Storages/StorageReplicatedMergeTree.h>
#include <Storages/MergeTree/MergeTreeDataPart.h>
#include <Storages/MergeTree/ReplicatedMergeTreeBlockOutputStream.h>
#include <Storages/MergeTree/ReplicatedMergeTreeQuorumEntry.h>
#include <Storages/MergeTree/ReplicatedMergeTreeMutationEntry.h>
#include <Storages/MergeTree/MergeList.h>
#include <Storages/MergeTree/ReplicatedMergeTreeAddress.h>

#include <Databases/IDatabase.h>

#include <Parsers/formatAST.h>
#include <Parsers/ASTOptimizeQuery.h>
#include <Parsers/ASTLiteral.h>

#include <IO/ReadBufferFromString.h>
#include <IO/Operators.h>
#include <IO/ConnectionTimeouts.h>

#include <Interpreters/InterpreterAlterQuery.h>
#include <Interpreters/PartLog.h>

#include <DataStreams/RemoteBlockInputStream.h>
#include <DataStreams/NullBlockOutputStream.h>
#include <DataStreams/copyData.h>

#include <Common/Macros.h>
#include <Storages/VirtualColumnUtils.h>
#include <Common/formatReadable.h>
#include <Common/setThreadName.h>
#include <Common/escapeForFileName.h>
#include <Common/StringUtils/StringUtils.h>
#include <Common/typeid_cast.h>

#include <Poco/DirectoryIterator.h>

#include <common/ThreadPool.h>

#include <ext/range.h>
#include <ext/scope_guard.h>

#include <cfenv>
#include <ctime>
#include <thread>
#include <future>


namespace ProfileEvents
{
    extern const Event ReplicatedPartMerges;
    extern const Event ReplicatedPartMutations;
    extern const Event ReplicatedPartFailedFetches;
    extern const Event ReplicatedPartFetchesOfMerged;
    extern const Event ObsoleteReplicatedParts;
    extern const Event ReplicatedPartFetches;
    extern const Event DataAfterMergeDiffersFromReplica;
    extern const Event DataAfterMutationDiffersFromReplica;
}

namespace CurrentMetrics
{
    extern const Metric LeaderReplica;
}


namespace DB
{

namespace ErrorCodes
{
    extern const int NO_ZOOKEEPER;
    extern const int INCORRECT_DATA;
    extern const int INCOMPATIBLE_COLUMNS;
    extern const int REPLICA_IS_ALREADY_EXIST;
    extern const int NO_SUCH_REPLICA;
    extern const int NO_REPLICA_HAS_PART;
    extern const int LOGICAL_ERROR;
    extern const int TOO_MANY_UNEXPECTED_DATA_PARTS;
    extern const int ABORTED;
    extern const int REPLICA_IS_NOT_IN_QUORUM;
    extern const int TABLE_IS_READ_ONLY;
    extern const int NOT_FOUND_NODE;
    extern const int NO_ACTIVE_REPLICAS;
    extern const int LEADERSHIP_CHANGED;
    extern const int TABLE_IS_READ_ONLY;
    extern const int TABLE_WAS_NOT_DROPPED;
    extern const int PARTITION_ALREADY_EXISTS;
    extern const int TOO_MANY_RETRIES_TO_FETCH_PARTS;
    extern const int RECEIVED_ERROR_FROM_REMOTE_IO_SERVER;
    extern const int PARTITION_DOESNT_EXIST;
    extern const int CHECKSUM_DOESNT_MATCH;
    extern const int BAD_SIZE_OF_FILE_IN_DATA_PART;
    extern const int UNEXPECTED_FILE_IN_DATA_PART;
    extern const int NO_FILE_IN_DATA_PART;
    extern const int UNFINISHED;
    extern const int METADATA_MISMATCH;
    extern const int RECEIVED_ERROR_TOO_MANY_REQUESTS;
    extern const int TOO_MANY_FETCHES;
    extern const int BAD_DATA_PART_NAME;
    extern const int PART_IS_TEMPORARILY_LOCKED;
    extern const int INCORRECT_FILE_NAME;
    extern const int CANNOT_ASSIGN_OPTIMIZE;
    extern const int KEEPER_EXCEPTION;
    extern const int ALL_REPLICAS_LOST;
    extern const int REPLICA_STATUS_CHANGED;
}

namespace ActionLocks
{
    extern const StorageActionBlockType PartsMerge;
    extern const StorageActionBlockType PartsFetch;
    extern const StorageActionBlockType PartsSend;
    extern const StorageActionBlockType ReplicationQueue;
}


static const auto QUEUE_UPDATE_ERROR_SLEEP_MS     = 1 * 1000;
static const auto MERGE_SELECTING_SLEEP_MS        = 5 * 1000;
static const auto MUTATIONS_FINALIZING_SLEEP_MS   = 1 * 1000;

/** There are three places for each part, where it should be
  * 1. In the RAM, MergeTreeData::data_parts, all_data_parts.
  * 2. In the filesystem (FS), the directory with the data of the table.
  * 3. in ZooKeeper (ZK).
  *
  * When adding a part, it must be added immediately to these three places.
  * This is done like this
  * - [FS] first write the part into a temporary directory on the filesystem;
  * - [FS] rename the temporary part to the result on the filesystem;
  * - [RAM] immediately afterwards add it to the `data_parts`, and remove from `data_parts` any parts covered by this one;
  * - [RAM] also set the `Transaction` object, which in case of an exception (in next point),
  *   rolls back the changes in `data_parts` (from the previous point) back;
  * - [ZK] then send a transaction (multi) to add a part to ZooKeeper (and some more actions);
  * - [FS, ZK] by the way, removing the covered (old) parts from filesystem, from ZooKeeper and from `all_data_parts`
  *   is delayed, after a few minutes.
  *
  * There is no atomicity here.
  * It could be possible to achieve atomicity using undo/redo logs and a flag in `DataPart` when it is completely ready.
  * But it would be inconvenient - I would have to write undo/redo logs for each `Part` in ZK, and this would increase already large number of interactions.
  *
  * Instead, we are forced to work in a situation where at any time
  *  (from another thread, or after server restart), there may be an unfinished transaction.
  *  (note - for this the part should be in RAM)
  * From these cases the most frequent one is when the part is already in the data_parts, but it's not yet in ZooKeeper.
  * This case must be distinguished from the case where such a situation is achieved due to some kind of damage to the state.
  *
  * Do this with the threshold for the time.
  * If the part is young enough, its lack in ZooKeeper will be perceived optimistically - as if it just did not have time to be added there
  *  - as if the transaction has not yet been executed, but will soon be executed.
  * And if the part is old, its absence in ZooKeeper will be perceived as an unfinished transaction that needs to be rolled back.
  *
  * PS. Perhaps it would be better to add a flag to the DataPart that a part is inserted into ZK.
  * But here it's too easy to get confused with the consistency of this flag.
  */
extern const int MAX_AGE_OF_LOCAL_PART_THAT_WASNT_ADDED_TO_ZOOKEEPER = 5 * 60;


/** For randomized selection of replicas. */
/// avoid error: non-local variable 'DB::rng' declared '__thread' needs dynamic initialization
#ifndef __APPLE__
thread_local
#endif
    pcg64 rng{randomSeed()};


void StorageReplicatedMergeTree::setZooKeeper(zkutil::ZooKeeperPtr zookeeper)
{
    std::lock_guard<std::mutex> lock(current_zookeeper_mutex);
    current_zookeeper = zookeeper;
}

zkutil::ZooKeeperPtr StorageReplicatedMergeTree::tryGetZooKeeper()
{
    std::lock_guard<std::mutex> lock(current_zookeeper_mutex);
    return current_zookeeper;
}

zkutil::ZooKeeperPtr StorageReplicatedMergeTree::getZooKeeper()
{
    auto res = tryGetZooKeeper();
    if (!res)
        throw Exception("Cannot get ZooKeeper", ErrorCodes::NO_ZOOKEEPER);
    return res;
}


StorageReplicatedMergeTree::StorageReplicatedMergeTree(
    const String & zookeeper_path_,
    const String & replica_name_,
    bool attach,
    const String & path_, const String & database_name_, const String & name_,
    const ColumnsDescription & columns_,
    Context & context_,
    const ASTPtr & primary_expr_ast_,
    const ASTPtr & secondary_sorting_expr_list_,
    const String & date_column_name,
    const ASTPtr & partition_expr_ast_,
    const ASTPtr & sampling_expression_,
    const MergeTreeData::MergingParams & merging_params_,
    const MergeTreeSettings & settings_,
    bool has_force_restore_data_flag)
    : context(context_),
    database_name(database_name_),
    table_name(name_), full_path(path_ + escapeForFileName(table_name) + '/'),
    zookeeper_path(context.getMacros()->expand(zookeeper_path_)),
    replica_name(context.getMacros()->expand(replica_name_)),
    data(database_name, table_name,
        full_path, columns_,
        context_, primary_expr_ast_, secondary_sorting_expr_list_, date_column_name, partition_expr_ast_,
        sampling_expression_, merging_params_,
        settings_, true, attach,
        [this] (const std::string & name) { enqueuePartForCheck(name); }),
    reader(data), writer(data), merger_mutator(data, context.getBackgroundPool()), queue(*this),
    fetcher(data),
    cleanup_thread(*this), alter_thread(*this), part_check_thread(*this), restarting_thread(*this),
    log(&Logger::get(database_name + "." + table_name + " (StorageReplicatedMergeTree)"))
{
    if (path_.empty())
        throw Exception("ReplicatedMergeTree storages require data path", ErrorCodes::INCORRECT_FILE_NAME);

    if (!zookeeper_path.empty() && zookeeper_path.back() == '/')
        zookeeper_path.resize(zookeeper_path.size() - 1);
    /// If zookeeper chroot prefix is used, path should start with '/', because chroot concatenates without it.
    if (!zookeeper_path.empty() && zookeeper_path.front() != '/')
        zookeeper_path = "/" + zookeeper_path;
    replica_path = zookeeper_path + "/replicas/" + replica_name;

    queue_updating_task = context.getSchedulePool().createTask(database_name + "." + table_name + " (StorageReplicatedMergeTree::queueUpdatingTask)", [this]{ queueUpdatingTask(); });

    mutations_updating_task = context.getSchedulePool().createTask(database_name + "." + table_name + " (StorageReplicatedMergeTree::mutationsUpdatingTask)", [this]{ mutationsUpdatingTask(); });

    merge_selecting_task = context.getSchedulePool().createTask(database_name + "." + table_name + " (StorageReplicatedMergeTree::mergeSelectingTask)", [this] { mergeSelectingTask(); });
    /// Will be activated if we win leader election.
    merge_selecting_task->deactivate();

    mutations_finalizing_task = context.getSchedulePool().createTask(database_name + "." + table_name + " (StorageReplicatedMergeTree::mutationsFinalizingTask)", [this] { mutationsFinalizingTask(); });

    if (context.hasZooKeeper())
        current_zookeeper = context.getZooKeeper();

    bool skip_sanity_checks = false;

    if (current_zookeeper && current_zookeeper->exists(replica_path + "/flags/force_restore_data"))
    {
        skip_sanity_checks = true;
        current_zookeeper->remove(replica_path + "/flags/force_restore_data");

        LOG_WARNING(log, "Skipping the limits on severity of changes to data parts and columns (flag "
            << replica_path << "/flags/force_restore_data).");
    }
    else if (has_force_restore_data_flag)
    {
        skip_sanity_checks = true;

        LOG_WARNING(log, "Skipping the limits on severity of changes to data parts and columns (flag force_restore_data).");
    }

    data.loadDataParts(skip_sanity_checks);

    if (!current_zookeeper)
    {
        if (!attach)
            throw Exception("Can't create replicated table without ZooKeeper", ErrorCodes::NO_ZOOKEEPER);

        /// Do not activate the replica. It will be readonly.
        LOG_ERROR(log, "No ZooKeeper: table will be in readonly mode.");
        is_readonly = true;
        return;
    }

    if (!attach)
    {
        if (!data.getDataParts().empty())
            throw Exception("Data directory for table already containing data parts - probably it was unclean DROP table or manual intervention. You must either clear directory by hand or use ATTACH TABLE instead of CREATE TABLE if you need to use that parts.", ErrorCodes::INCORRECT_DATA);

        createTableIfNotExists();

        checkTableStructure(false, false);
        createReplica();
    }
    else
    {
        checkTableStructure(skip_sanity_checks, true);
        checkParts(skip_sanity_checks);

        /// Temporary directories contain unfinalized results of Merges or Fetches (after forced restart)
        ///  and don't allow to reinitialize them, so delete each of them immediately
        data.clearOldTemporaryDirectories(0);
    }

    createNewZooKeeperNodes();
}


void StorageReplicatedMergeTree::createNewZooKeeperNodes()
{
    auto zookeeper = getZooKeeper();

    /// Working with quorum.
    zookeeper->createIfNotExists(zookeeper_path + "/quorum", String());
    zookeeper->createIfNotExists(zookeeper_path + "/quorum/last_part", String());
    zookeeper->createIfNotExists(zookeeper_path + "/quorum/failed_parts", String());

    /// Tracking lag of replicas.
    zookeeper->createIfNotExists(replica_path + "/min_unprocessed_insert_time", String());
    zookeeper->createIfNotExists(replica_path + "/max_processed_insert_time", String());

    /// Mutations
    zookeeper->createIfNotExists(zookeeper_path + "/mutations", String());
    zookeeper->createIfNotExists(replica_path + "/mutation_pointer", String());
}


static String formattedAST(const ASTPtr & ast)
{
    if (!ast)
        return "";
    std::stringstream ss;
    formatAST(*ast, ss, false, true);
    return ss.str();
}


namespace
{
    /** The basic parameters of table engine for saving in ZooKeeper.
      * Lets you verify that they match local ones.
      */
    struct TableMetadata
    {
        const MergeTreeData & data;

        explicit TableMetadata(const MergeTreeData & data_)
            : data(data_) {}

        void write(WriteBuffer & out) const
        {
            out << "metadata format version: 1" << "\n"
                << "date column: ";

            if (data.format_version < MERGE_TREE_DATA_MIN_FORMAT_VERSION_WITH_CUSTOM_PARTITIONING)
                out << data.minmax_idx_columns[data.minmax_idx_date_column_pos] << "\n";
            else
                out << "\n";

            out << "sampling expression: " << formattedAST(data.sampling_expression) << "\n"
                << "index granularity: " << data.index_granularity << "\n"
                << "mode: " << static_cast<int>(data.merging_params.mode) << "\n"
                << "sign column: " << data.merging_params.sign_column << "\n"
                << "primary key: " << formattedAST(data.primary_expr_ast) << "\n";

            if (data.format_version >= MERGE_TREE_DATA_MIN_FORMAT_VERSION_WITH_CUSTOM_PARTITIONING)
            {
                out << "data format version: " << data.format_version.toUnderType() << "\n";
                out << "partition key: " << formattedAST(data.partition_expr_ast) << "\n";
            }
        }

        String toString() const
        {
            WriteBufferFromOwnString out;
            write(out);
            return out.str();
        }

        void check(ReadBuffer & in) const
        {
            /// TODO Can be made less cumbersome.

            in >> "metadata format version: 1";

            in >> "\ndate column: ";
            String read_date_column;
            in >> read_date_column;

            if (data.format_version < MERGE_TREE_DATA_MIN_FORMAT_VERSION_WITH_CUSTOM_PARTITIONING)
            {
                const String & local_date_column = data.minmax_idx_columns[data.minmax_idx_date_column_pos];
                if (local_date_column != read_date_column)
                    throw Exception("Existing table metadata in ZooKeeper differs in date index column."
                        " Stored in ZooKeeper: " + read_date_column + ", local: " + local_date_column,
                        ErrorCodes::METADATA_MISMATCH);
            }
            else if (!read_date_column.empty())
                throw Exception(
                    "Existing table metadata in ZooKeeper differs in date index column."
                    " Stored in ZooKeeper: " + read_date_column + ", local is custom-partitioned.",
                    ErrorCodes::METADATA_MISMATCH);

            in >> "\nsampling expression: ";
            String read_sample_expression;
            String local_sample_expression = formattedAST(data.sampling_expression);
            in >> read_sample_expression;

            if (read_sample_expression != local_sample_expression)
                throw Exception("Existing table metadata in ZooKeeper differs in sample expression."
                    " Stored in ZooKeeper: " + read_sample_expression + ", local: " + local_sample_expression,
                    ErrorCodes::METADATA_MISMATCH);

            in >> "\nindex granularity: ";
            size_t read_index_granularity = 0;
            in >> read_index_granularity;

            if (read_index_granularity != data.index_granularity)
                throw Exception("Existing table metadata in ZooKeeper differs in index granularity."
                    " Stored in ZooKeeper: " + DB::toString(read_index_granularity) + ", local: " + DB::toString(data.index_granularity),
                    ErrorCodes::METADATA_MISMATCH);

            in >> "\nmode: ";
            int read_mode = 0;
            in >> read_mode;

            if (read_mode != static_cast<int>(data.merging_params.mode))
                throw Exception("Existing table metadata in ZooKeeper differs in mode of merge operation."
                    " Stored in ZooKeeper: " + DB::toString(read_mode) + ", local: "
                    + DB::toString(static_cast<int>(data.merging_params.mode)),
                    ErrorCodes::METADATA_MISMATCH);

            in >> "\nsign column: ";
            String read_sign_column;
            in >> read_sign_column;

            if (read_sign_column != data.merging_params.sign_column)
                throw Exception("Existing table metadata in ZooKeeper differs in sign column."
                    " Stored in ZooKeeper: " + read_sign_column + ", local: " + data.merging_params.sign_column,
                    ErrorCodes::METADATA_MISMATCH);

            in >> "\nprimary key: ";
            String read_primary_key;
            String local_primary_key = formattedAST(data.primary_expr_ast);
            in >> read_primary_key;

            /// NOTE: You can make a less strict check of match expressions so that tables do not break from small changes
            ///    in formatAST code.
            if (read_primary_key != local_primary_key)
                throw Exception("Existing table metadata in ZooKeeper differs in primary key."
                    " Stored in ZooKeeper: " + read_primary_key + ", local: " + local_primary_key,
                    ErrorCodes::METADATA_MISMATCH);

            in >> "\n";
            MergeTreeDataFormatVersion read_data_format_version;
            if (in.eof())
                read_data_format_version = 0;
            else
            {
                in >> "data format version: ";
                in >> read_data_format_version.toUnderType();
            }

            if (read_data_format_version != data.format_version)
                throw Exception("Existing table metadata in ZooKeeper differs in data format version."
                    " Stored in ZooKeeper: " + DB::toString(read_data_format_version.toUnderType()) +
                    ", local: " + DB::toString(data.format_version.toUnderType()),
                    ErrorCodes::METADATA_MISMATCH);

            if (data.format_version >= MERGE_TREE_DATA_MIN_FORMAT_VERSION_WITH_CUSTOM_PARTITIONING)
            {
                in >> "\npartition key: ";
                String read_partition_key;
                String local_partition_key = formattedAST(data.partition_expr_ast);
                in >> read_partition_key;

                if (read_partition_key != local_partition_key)
                    throw Exception(
                        "Existing table metadata in ZooKeeper differs in partition key expression."
                        " Stored in ZooKeeper: " + read_partition_key + ", local: " + local_partition_key,
                        ErrorCodes::METADATA_MISMATCH);

                in >> "\n";
            }

            assertEOF(in);
        }

        void check(const String & s) const
        {
            ReadBufferFromString in(s);
            check(in);
        }
    };
}


void StorageReplicatedMergeTree::createTableIfNotExists()
{
    auto zookeeper = getZooKeeper();

    if (zookeeper->exists(zookeeper_path))
        return;

    LOG_DEBUG(log, "Creating table " << zookeeper_path);

    zookeeper->createAncestors(zookeeper_path);

    /// We write metadata of table so that the replicas can check table parameters with them.
    String metadata = TableMetadata(data).toString();

    Coordination::Requests ops;
    ops.emplace_back(zkutil::makeCreateRequest(zookeeper_path, "",
        zkutil::CreateMode::Persistent));
    ops.emplace_back(zkutil::makeCreateRequest(zookeeper_path + "/metadata", metadata,
        zkutil::CreateMode::Persistent));
    ops.emplace_back(zkutil::makeCreateRequest(zookeeper_path + "/columns", getColumns().toString(),
        zkutil::CreateMode::Persistent));
    ops.emplace_back(zkutil::makeCreateRequest(zookeeper_path + "/log", "",
        zkutil::CreateMode::Persistent));
    ops.emplace_back(zkutil::makeCreateRequest(zookeeper_path + "/blocks", "",
        zkutil::CreateMode::Persistent));
    ops.emplace_back(zkutil::makeCreateRequest(zookeeper_path + "/block_numbers", "",
        zkutil::CreateMode::Persistent));
    ops.emplace_back(zkutil::makeCreateRequest(zookeeper_path + "/nonincrement_block_numbers", "",
        zkutil::CreateMode::Persistent)); /// /nonincrement_block_numbers dir is unused, but is created nonetheless for backwards compatibility.
    ops.emplace_back(zkutil::makeCreateRequest(zookeeper_path + "/leader_election", "",
        zkutil::CreateMode::Persistent));
    ops.emplace_back(zkutil::makeCreateRequest(zookeeper_path + "/temp", "",
        zkutil::CreateMode::Persistent));
    ops.emplace_back(zkutil::makeCreateRequest(zookeeper_path + "/replicas", "",
        zkutil::CreateMode::Persistent));

    Coordination::Responses responses;
    auto code = zookeeper->tryMulti(ops, responses);
    if (code && code != Coordination::ZNODEEXISTS)
        throw Coordination::Exception(code);
}


/** Verify that list of columns and table settings match those specified in ZK (/ metadata).
    * If not, throw an exception.
    */
void StorageReplicatedMergeTree::checkTableStructure(bool skip_sanity_checks, bool allow_alter)
{
    auto zookeeper = getZooKeeper();

    String metadata_str = zookeeper->get(zookeeper_path + "/metadata");
    TableMetadata(data).check(metadata_str);

    Coordination::Stat stat;
    auto columns_from_zk = ColumnsDescription::parse(zookeeper->get(zookeeper_path + "/columns", &stat));
    columns_version = stat.version;

    const ColumnsDescription & old_columns = getColumns();
    if (columns_from_zk != old_columns)
    {
        if (allow_alter &&
            (skip_sanity_checks ||
             old_columns.ordinary.sizeOfDifference(columns_from_zk.ordinary) +
             old_columns.materialized.sizeOfDifference(columns_from_zk.materialized) <= 2))
        {
            LOG_WARNING(log, "Table structure in ZooKeeper is a little different from local table structure. Assuming ALTER.");

            /// Without any locks, because table has not been created yet.
            context.getDatabase(database_name)->alterTable(context, table_name, columns_from_zk, {});

            setColumns(std::move(columns_from_zk));
        }
        else
        {
            throw Exception("Table structure in ZooKeeper is too different from local table structure",
                            ErrorCodes::INCOMPATIBLE_COLUMNS);
        }
    }
}


/** If necessary, restore a part, replica itself adds a record for its receipt.
  * What time should I put for this entry in the queue? Time is taken into account when calculating lag of replica.
  * For these purposes, it makes sense to use creation time of missing part
  *  (that is, in calculating lag, it will be taken into account how old is the part we need to recover).
  */
static time_t tryGetPartCreateTime(zkutil::ZooKeeperPtr & zookeeper, const String & replica_path, const String & part_name)
{
    time_t res = 0;

    /// We get creation time of part, if it still exists (was not merged, for example).
    Coordination::Stat stat;
    String unused;
    if (zookeeper->tryGet(replica_path + "/parts/" + part_name, unused, &stat))
        res = stat.ctime / 1000;

    return res;
}


void StorageReplicatedMergeTree::createReplica()
{
    auto zookeeper = getZooKeeper();

    LOG_DEBUG(log, "Creating replica " << replica_path);
<<<<<<< HEAD
    
    int32_t code;
    
    do
    {
        zkutil::Stat replicas_stat;
        String last_added_replica = zookeeper->get(zookeeper_path + "/replicas", &replicas_stat);
        
        String is_lost_value = last_added_replica == "" ? "0" : "1";
        
        zkutil::Requests ops;
        zkutil::Responses resps;
        ops.emplace_back(zkutil::makeCreateRequest(replica_path, "", zkutil::CreateMode::Persistent));
        ops.emplace_back(zkutil::makeCreateRequest(replica_path + "/host", "", zkutil::CreateMode::Persistent));
        ops.emplace_back(zkutil::makeCreateRequest(replica_path + "/log_pointer", "", zkutil::CreateMode::Persistent));
        ops.emplace_back(zkutil::makeCreateRequest(replica_path + "/queue", "", zkutil::CreateMode::Persistent));
        ops.emplace_back(zkutil::makeCreateRequest(replica_path + "/parts", "", zkutil::CreateMode::Persistent));
        ops.emplace_back(zkutil::makeCreateRequest(replica_path + "/flags", "", zkutil::CreateMode::Persistent));
        ops.emplace_back(zkutil::makeCreateRequest(replica_path + "/is_lost", is_lost_value, zkutil::CreateMode::Persistent));
        ops.emplace_back(zkutil::makeCreateRequest(replica_path + "/columns", getColumns().toString(), zkutil::CreateMode::Persistent));
        /// Check version of /replicas to see if there are any replicas.
        ops.emplace_back(zkutil::makeSetRequest(zookeeper_path + "/replicas", "last added replica: " + replica_name, replicas_stat.version));

        code = zookeeper->tryMulti(ops, resps);
        if (code == ZooKeeperImpl::ZooKeeper::ZNODEEXISTS)
            throw Exception("Replica " + replica_path + " already exists.", ErrorCodes::REPLICA_IS_ALREADY_EXIST);
        else if (code == ZooKeeperImpl::ZooKeeper::ZBADVERSION)
            LOG_ERROR(log, "Retry createReplica(), because some replicas were created");
        else
            zkutil::KeeperMultiException::check(code, ops, resps);
    } while (code == ZooKeeperImpl::ZooKeeper::ZBADVERSION);
=======

    /// Create an empty replica. We'll create `columns` node at the end - we'll use it as a sign that replica creation is complete.
    Coordination::Requests ops;
    ops.emplace_back(zkutil::makeCreateRequest(replica_path, "", zkutil::CreateMode::Persistent));
    ops.emplace_back(zkutil::makeCreateRequest(replica_path + "/host", "", zkutil::CreateMode::Persistent));
    ops.emplace_back(zkutil::makeCreateRequest(replica_path + "/log_pointer", "", zkutil::CreateMode::Persistent));
    ops.emplace_back(zkutil::makeCreateRequest(replica_path + "/queue", "", zkutil::CreateMode::Persistent));
    ops.emplace_back(zkutil::makeCreateRequest(replica_path + "/parts", "", zkutil::CreateMode::Persistent));
    ops.emplace_back(zkutil::makeCreateRequest(replica_path + "/flags", "", zkutil::CreateMode::Persistent));

    try
    {
        zookeeper->multi(ops);
    }
    catch (const Coordination::Exception & e)
    {
        if (e.code == Coordination::ZNODEEXISTS)
            throw Exception("Replica " + replica_path + " already exists.", ErrorCodes::REPLICA_IS_ALREADY_EXIST);

        throw;
    }

    /** You need to change the data of nodes/replicas to anything, so that the thread that removes old entries in the log,
      *  stumbled over this change and does not delete the entries we have not yet read.
      */
    zookeeper->set(zookeeper_path + "/replicas", "last added replica: " + replica_name);

    Strings replicas = zookeeper->getChildren(zookeeper_path + "/replicas");

    /** "Reference" replica, from which we take information about the set of parts, queue and pointer to the log.
      * Take random replica created earlier than this.
      */
    String source_replica;

    Coordination::Stat stat;
    zookeeper->exists(replica_path, &stat);
    auto my_create_time = stat.czxid;

    std::shuffle(replicas.begin(), replicas.end(), rng);
    for (const String & replica : replicas)
    {
        if (!zookeeper->exists(zookeeper_path + "/replicas/" + replica, &stat))
            throw Exception("Replica " + zookeeper_path + "/replicas/" + replica + " was removed from right under our feet.",
                            ErrorCodes::NO_SUCH_REPLICA);
        if (stat.czxid < my_create_time)
        {
            source_replica = replica;
            break;
        }
    }

    if (source_replica.empty())
    {
        LOG_INFO(log, "This is the first replica");
    }
    else
    {
        LOG_INFO(log, "Will mimic " << source_replica);

        String source_path = zookeeper_path + "/replicas/" + source_replica;

        /** If the reference/master replica is not yet fully created, let's wait.
          * NOTE: If something went wrong while creating it, we can hang around forever.
          *    You can create an ephemeral node at the time of creation to make sure that the replica is created, and not abandoned.
          *    The same can be done for the table. You can automatically delete a replica/table node,
          *     if you see that it was not created up to the end, and the one who created it died.
          */
        while (!zookeeper->exists(source_path + "/columns"))
        {
            LOG_INFO(log, "Waiting for replica " << source_path << " to be fully created");

            zkutil::EventPtr event = std::make_shared<Poco::Event>();
            if (zookeeper->exists(source_path + "/columns", nullptr, event))
            {
                LOG_WARNING(log, "Oops, a watch has leaked");
                break;
            }

            event->wait();
        }

        /// The order of the following three actions is important. Entries in the log can be duplicated, but they can not be lost.

        /// Copy reference to the log from `reference/master` replica.
        zookeeper->set(replica_path + "/log_pointer", zookeeper->get(source_path + "/log_pointer"));

        /// Let's remember the queue of the reference/master replica.
        Strings source_queue_names = zookeeper->getChildren(source_path + "/queue");
        std::sort(source_queue_names.begin(), source_queue_names.end());
        Strings source_queue;
        for (const String & entry_name : source_queue_names)
        {
            String entry;
            if (!zookeeper->tryGet(source_path + "/queue/" + entry_name, entry))
                continue;
            source_queue.push_back(entry);
        }

        /// Add to the queue jobs to receive all the active parts that the reference/master replica has.
        Strings parts = zookeeper->getChildren(source_path + "/parts");
        ActiveDataPartSet active_parts_set(data.format_version, parts);

        Strings active_parts = active_parts_set.getParts();
        for (const String & name : active_parts)
        {
            LogEntry log_entry;
            log_entry.type = LogEntry::GET_PART;
            log_entry.source_replica = "";
            log_entry.new_part_name = name;
            log_entry.create_time = tryGetPartCreateTime(zookeeper, source_path, name);

            zookeeper->create(replica_path + "/queue/queue-", log_entry.toString(), zkutil::CreateMode::PersistentSequential);
        }
        LOG_DEBUG(log, "Queued " << active_parts.size() << " parts to be fetched");

        /// Add content of the reference/master replica queue to the queue.
        for (const String & entry : source_queue)
        {
            zookeeper->create(replica_path + "/queue/queue-", entry, zkutil::CreateMode::PersistentSequential);
        }

        /// It will then be loaded into the queue variable in `queue.initialize` method.

        LOG_DEBUG(log, "Copied " << source_queue.size() << " queue entries");
    }

    zookeeper->create(replica_path + "/columns", getColumns().toString(), zkutil::CreateMode::Persistent);
>>>>>>> 9b358e03
}


void StorageReplicatedMergeTree::checkParts(bool skip_sanity_checks)
{
    auto zookeeper = getZooKeeper();

    Strings expected_parts_vec = zookeeper->getChildren(replica_path + "/parts");

    /// Parts in ZK.
    NameSet expected_parts(expected_parts_vec.begin(), expected_parts_vec.end());

    /// There are no PreCommitted parts at startup.
    auto parts = data.getDataParts({MergeTreeDataPartState::Committed, MergeTreeDataPartState::Outdated});

    /// Local parts that are not in ZK.
    MergeTreeData::DataParts unexpected_parts;

    for (const auto & part : parts)
    {
        if (expected_parts.count(part->name))
            expected_parts.erase(part->name);
        else
            unexpected_parts.insert(part);
    }

    /// Which local parts to added into ZK.
    MergeTreeData::DataPartsVector parts_to_add;
    UInt64 parts_to_add_rows = 0;

    /// Which parts should be taken from other replicas.
    Strings parts_to_fetch;

    for (const String & missing_name : expected_parts)
    {
        /// If locally some part is missing, but there is a part covering it, you can replace it in ZK with the covering one.
        auto containing = data.getActiveContainingPart(missing_name);
        if (containing)
        {
            LOG_ERROR(log, "Ignoring missing local part " << missing_name << " because part " << containing->name << " exists");
            if (unexpected_parts.count(containing))
            {
                parts_to_add.push_back(containing);
                unexpected_parts.erase(containing);
                parts_to_add_rows += containing->rows_count;
            }
        }
        else
        {
            LOG_ERROR(log, "Fetching missing part " << missing_name);
            parts_to_fetch.push_back(missing_name);
        }
    }

    for (const String & name : parts_to_fetch)
        expected_parts.erase(name);


    /** To check the adequacy, for the parts that are in the FS, but not in ZK, we will only consider not the most recent parts.
      * Because unexpected new parts usually arise only because they did not have time to enroll in ZK with a rough restart of the server.
      * It also occurs from deduplicated parts that did not have time to retire.
      */
    size_t unexpected_parts_nonnew = 0;
    UInt64 unexpected_parts_nonnew_rows = 0;
    UInt64 unexpected_parts_rows = 0;
    for (const auto & part : unexpected_parts)
    {
        if (part->info.level > 0)
        {
            ++unexpected_parts_nonnew;
            unexpected_parts_nonnew_rows += part->rows_count;
        }

        unexpected_parts_rows += part->rows_count;
    }

    /// Additional helpful statistics
    auto get_blocks_count_in_data_part = [&] (const String & part_name) -> UInt64
    {
        MergeTreePartInfo part_info;
        if (MergeTreePartInfo::tryParsePartName(part_name, &part_info, data.format_version))
            return part_info.getBlocksCount();

        LOG_ERROR(log, "Unexpected part name: " << part_name);
        return 0;
    };

    UInt64 parts_to_fetch_blocks = 0;
    for (const String & name : parts_to_fetch)
        parts_to_fetch_blocks += get_blocks_count_in_data_part(name);

    UInt64 expected_parts_blocks = 0;
    for (const String & name : expected_parts)
        expected_parts_blocks += get_blocks_count_in_data_part(name);

    std::stringstream sanity_report;
    sanity_report << "There are "
        << unexpected_parts.size() << " unexpected parts with " << unexpected_parts_rows << " rows ("
        << unexpected_parts_nonnew << " of them is not just-written with " << unexpected_parts_rows << " rows), "
        << parts_to_add.size() << " unexpectedly merged parts with " << parts_to_add_rows << " rows, "
        << expected_parts.size() << " missing obsolete parts (with " << expected_parts_blocks << " blocks), "
        << parts_to_fetch.size() << " missing parts (with " << parts_to_fetch_blocks << " blocks).";

    /** We can automatically synchronize data,
      *  if the ratio of the total number of errors to the total number of parts (minimum - on the local filesystem or in ZK)
      *  is no more than some threshold (for example 50%).
      *
      * A large ratio of mismatches in the data on the filesystem and the expected data
      *  may indicate a configuration error (the server accidentally connected as a replica not from right shard).
      * In this case, the protection mechanism does not allow the server to start.
      */

    UInt64 total_rows_on_filesystem = 0;
    for (const auto & part : parts)
        total_rows_on_filesystem += part->rows_count;

    UInt64 total_suspicious_rows = parts_to_add_rows + unexpected_parts_rows;
    UInt64 total_suspicious_rows_no_new = parts_to_add_rows + unexpected_parts_nonnew_rows;

    bool insane = total_suspicious_rows > total_rows_on_filesystem * data.settings.replicated_max_ratio_of_wrong_parts;

    if (insane && !skip_sanity_checks)
    {
        std::stringstream why;
        why << "The local set of parts of table " << database_name  << "." << table_name << " doesn't look like the set of parts "
            << "in ZooKeeper: "
            << formatReadableQuantity(total_suspicious_rows) << " rows of " << formatReadableQuantity(total_rows_on_filesystem)
            << " total rows in filesystem are suspicious.";

        throw Exception(why.str() + " " + sanity_report.str(), ErrorCodes::TOO_MANY_UNEXPECTED_DATA_PARTS);
    }

    if (total_suspicious_rows_no_new > 0)
        LOG_WARNING(log, sanity_report.str());

    /// Add information to the ZK about the parts that cover the missing parts.
    for (const MergeTreeData::DataPartPtr & part : parts_to_add)
    {
        LOG_ERROR(log, "Adding unexpected local part to ZooKeeper: " << part->name);

        Coordination::Requests ops;
        checkPartChecksumsAndAddCommitOps(zookeeper, part, ops);
        zookeeper->multi(ops);
    }

    /// Remove from ZK information about the parts covered by the newly added ones.
    {
        for (const String & name : expected_parts)
            LOG_ERROR(log, "Removing unexpectedly merged local part from ZooKeeper: " << name);

        removePartsFromZooKeeper(zookeeper, Strings(expected_parts.begin(), expected_parts.end()));
    }

    /// Add to the queue job to pick up the missing parts from other replicas and remove from ZK the information that we have them.
    for (const String & name : parts_to_fetch)
    {
        LOG_ERROR(log, "Removing missing part from ZooKeeper and queueing a fetch: " << name);

        LogEntry log_entry;
        log_entry.type = LogEntry::GET_PART;
        log_entry.source_replica = "";
        log_entry.new_part_name = name;
        log_entry.create_time = tryGetPartCreateTime(zookeeper, replica_path, name);

        /// We assume that this occurs before the queue is loaded (queue.initialize).
        Coordination::Requests ops;
        removePartFromZooKeeper(name, ops);
        ops.emplace_back(zkutil::makeCreateRequest(
            replica_path + "/queue/queue-", log_entry.toString(), zkutil::CreateMode::PersistentSequential));
        zookeeper->multi(ops);
    }

    /// Remove extra local parts.
    for (const MergeTreeData::DataPartPtr & part : unexpected_parts)
    {
        LOG_ERROR(log, "Renaming unexpected part " << part->name << " to ignored_" + part->name);
        data.forgetPartAndMoveToDetached(part, "ignored_", true);
    }
}


void StorageReplicatedMergeTree::checkPartChecksumsAndAddCommitOps(const zkutil::ZooKeeperPtr & zookeeper,
    const MergeTreeData::DataPartPtr & part, Coordination::Requests & ops, String part_name, NameSet * absent_replicas_paths)
{
    if (part_name.empty())
        part_name = part->name;

    check(part->columns);
    int expected_columns_version = columns_version;

    Strings replicas = zookeeper->getChildren(zookeeper_path + "/replicas");
    std::shuffle(replicas.begin(), replicas.end(), rng);
    String expected_columns_str = part->columns.toString();
    bool has_been_alredy_added = false;

    for (const String & replica : replicas)
    {
        Coordination::Stat stat_before, stat_after;
        String current_part_path = zookeeper_path + "/replicas/" + replica + "/parts/" + part_name;

        String columns_str;
        if (!zookeeper->tryGet(current_part_path + "/columns", columns_str, &stat_before))
        {
            if (absent_replicas_paths)
                absent_replicas_paths->emplace(current_part_path);

            continue;
        }

        if (columns_str != expected_columns_str)
        {
            LOG_INFO(log, "Not checking checksums of part " << part_name << " with replica " << replica
                << " because columns are different");
            continue;
        }

        String checksums_str;
        /// Let's check that the node's version with the columns did not change while we were reading the checksums.
        /// This ensures that the columns and the checksum refer to the same data.
        if (!zookeeper->tryGet(current_part_path + "/checksums", checksums_str) ||
            !zookeeper->exists(current_part_path + "/columns", &stat_after) ||
            stat_before.version != stat_after.version)
        {
            LOG_INFO(log, "Not checking checksums of part " << part_name << " with replica " << replica
                << " because part changed while we were reading its checksums");
            continue;
        }

        auto zk_checksums = MinimalisticDataPartChecksums::deserializeFrom(checksums_str);
        zk_checksums.checkEqual(part->checksums, true);

        if (replica == replica_name)
            has_been_alredy_added = true;

        /// If we verify checksums in "sequential manner" (i.e. recheck absence of checksums on other replicas when commit)
        /// then it is enough to verify checksums on at least one replica since checksums on other replicas must be the same.
        if (absent_replicas_paths)
        {
            absent_replicas_paths->clear();
            break;
        }
    }

    if (!has_been_alredy_added)
    {
        String part_path = replica_path + "/parts/" + part_name;

        ops.emplace_back(zkutil::makeCheckRequest(
            zookeeper_path + "/columns", expected_columns_version));
        ops.emplace_back(zkutil::makeCreateRequest(
            part_path, "", zkutil::CreateMode::Persistent));
        ops.emplace_back(zkutil::makeCreateRequest(
            part_path + "/columns", part->columns.toString(), zkutil::CreateMode::Persistent));
        ops.emplace_back(zkutil::makeCreateRequest(
            part_path + "/checksums", getChecksumsForZooKeeper(part->checksums), zkutil::CreateMode::Persistent));
    }
    else
    {
        LOG_WARNING(log, "checkPartAndAddToZooKeeper: node " << replica_path + "/parts/" + part_name << " already exists."
            << " Will not commit any nodes.");
    }
}

MergeTreeData::DataPartsVector StorageReplicatedMergeTree::checkPartChecksumsAndCommit(MergeTreeData::Transaction & transaction,
    const MergeTreeData::DataPartPtr & part)
{
    auto zookeeper = getZooKeeper();

    while (true)
    {
        Coordination::Requests ops;
        NameSet absent_part_paths_on_replicas;

        /// Checksums are checked here and `ops` is filled. In fact, the part is added to ZK just below, when executing `multi`.
        checkPartChecksumsAndAddCommitOps(zookeeper, part, ops, part->name, &absent_part_paths_on_replicas);

        /// Do not commit if the part is obsolete, we have just briefly checked its checksums
        if (transaction.isEmpty())
            return {};

        /// Will check that the part did not suddenly appear on skipped replicas
        if (!absent_part_paths_on_replicas.empty())
        {
            Coordination::Requests new_ops;
            for (const String & part_path : absent_part_paths_on_replicas)
            {
                new_ops.emplace_back(zkutil::makeCreateRequest(part_path, "", zkutil::CreateMode::Persistent));
                new_ops.emplace_back(zkutil::makeRemoveRequest(part_path, -1));
            }

            /// Add check ops at the beginning
            new_ops.insert(new_ops.end(), ops.begin(), ops.end());
            ops = std::move(new_ops);
        }

        try
        {
            zookeeper->multi(ops);
            return transaction.commit();
        }
        catch (const zkutil::KeeperMultiException & e)
        {
            size_t num_check_ops = 2 * absent_part_paths_on_replicas.size();
            size_t failed_op_index = e.failed_op_index;

            if (failed_op_index < num_check_ops && e.code == Coordination::ZNODEEXISTS)
            {
                LOG_INFO(log, "The part " << e.getPathForFirstFailedOp() << " on a replica suddenly appeared, will recheck checksums");
            }
            else
                throw;
        }
    }
}

String StorageReplicatedMergeTree::getChecksumsForZooKeeper(const MergeTreeDataPartChecksums & checksums) const
{
    return MinimalisticDataPartChecksums::getSerializedString(checksums,
                                                              static_cast<bool>(data.settings.use_minimalistic_checksums_in_zookeeper));
}


bool StorageReplicatedMergeTree::executeLogEntry(LogEntry & entry)
{
    if (entry.type == LogEntry::DROP_RANGE)
    {
        executeDropRange(entry);
        return true;
    }

    if (entry.type == LogEntry::CLEAR_COLUMN)
    {
        executeClearColumnInPartition(entry);
        return true;
    }

    if (entry.type == LogEntry::REPLACE_RANGE)
    {
        executeReplaceRange(entry);
        return true;
    }

    if (entry.type == LogEntry::GET_PART ||
        entry.type == LogEntry::MERGE_PARTS ||
        entry.type == LogEntry::MUTATE_PART)
    {
        /// If we already have this part or a part covering it, we do not need to do anything.
        /// The part may be still in the PreCommitted -> Committed transition so we first search
        /// among PreCommitted parts to definitely find the desired part if it exists.
        MergeTreeData::DataPartPtr existing_part = data.getPartIfExists(entry.new_part_name, {MergeTreeDataPartState::PreCommitted});
        if (!existing_part)
            existing_part = data.getActiveContainingPart(entry.new_part_name);

        /// Even if the part is locally, it (in exceptional cases) may not be in ZooKeeper. Let's check that it is there.
        if (existing_part && getZooKeeper()->exists(replica_path + "/parts/" + existing_part->name))
        {
            if (!(entry.type == LogEntry::GET_PART && entry.source_replica == replica_name))
            {
                LOG_DEBUG(log, "Skipping action for part " << entry.new_part_name << " because part " + existing_part->name + " already exists.");
            }
            return true;
        }
    }

    if (entry.type == LogEntry::GET_PART && entry.source_replica == replica_name)
        LOG_WARNING(log, "Part " << entry.new_part_name << " from own log doesn't exist.");

    /// Perhaps we don't need this part, because during write with quorum, the quorum has failed (see below about `/quorum/failed_parts`).
    if (entry.quorum && getZooKeeper()->exists(zookeeper_path + "/quorum/failed_parts/" + entry.new_part_name))
    {
        LOG_DEBUG(log, "Skipping action for part " << entry.new_part_name << " because quorum for that part was failed.");
        return true;    /// NOTE Deletion from `virtual_parts` is not done, but it is only necessary for merge.
    }

    bool do_fetch = false;
    if (entry.type == LogEntry::GET_PART)
    {
        do_fetch = true;
    }
    else if (entry.type == LogEntry::MERGE_PARTS)
    {
        do_fetch = !tryExecuteMerge(entry);
    }
    else if (entry.type == LogEntry::MUTATE_PART)
    {
        do_fetch = !tryExecutePartMutation(entry);
    }
    else
    {
        throw Exception("Unexpected log entry type: " + toString(static_cast<int>(entry.type)));
    }

    if (do_fetch)
        return executeFetch(entry);

    return true;
}


void StorageReplicatedMergeTree::writePartLog(
    PartLogElement::Type type, const ExecutionStatus & execution_status, UInt64 elapsed_ns,
    const String & new_part_name,
    const MergeTreeData::DataPartPtr & result_part,
    const MergeTreeData::DataPartsVector & source_parts,
    const MergeListEntry * merge_entry) const
{
    try
    {
        auto part_log = context.getPartLog(database_name);
        if (!part_log)
            return;

        PartLogElement part_log_elem;

        part_log_elem.event_type = type;

        part_log_elem.error = static_cast<UInt16>(execution_status.code);
        part_log_elem.exception = execution_status.message;

        part_log_elem.event_time = time(nullptr);
        /// TODO: Stop stopwatch in outer code to exclude ZK timings and so on
        part_log_elem.duration_ms = elapsed_ns / 10000000;

        part_log_elem.database_name = database_name;
        part_log_elem.table_name = table_name;
        part_log_elem.part_name = new_part_name;

        if (result_part)
        {
            part_log_elem.bytes_compressed_on_disk = result_part->bytes_on_disk;
            part_log_elem.rows = result_part->rows_count;
        }

        part_log_elem.source_part_names.reserve(source_parts.size());
        for (const auto & source_part : source_parts)
            part_log_elem.source_part_names.push_back(source_part->name);

        if (merge_entry)
        {
            part_log_elem.rows_read = (*merge_entry)->bytes_read_uncompressed;
            part_log_elem.bytes_read_uncompressed = (*merge_entry)->bytes_read_uncompressed;

            part_log_elem.rows = (*merge_entry)->rows_written;
            part_log_elem.bytes_uncompressed = (*merge_entry)->bytes_written_uncompressed;
        }

        part_log->add(part_log_elem);
    }
    catch (...)
    {
        tryLogCurrentException(log, __PRETTY_FUNCTION__);
    }
}


bool StorageReplicatedMergeTree::tryExecuteMerge(const LogEntry & entry)
{
    // Log source part names just in case
    {
        std::stringstream log_message;
        log_message << "Executing log entry to merge parts ";
        for (auto i : ext::range(0, entry.source_parts.size()))
            log_message << (i != 0 ? ", " : "") << entry.source_parts[i];
        log_message << " to " << entry.new_part_name;

        LOG_TRACE(log, log_message.rdbuf());
    }

    MergeTreeData::DataPartsVector parts;
    bool have_all_parts = true;
    for (const String & name : entry.source_parts)
    {
        MergeTreeData::DataPartPtr part = data.getActiveContainingPart(name);
        if (!part)
        {
            have_all_parts = false;
            break;
        }
        if (part->name != name)
        {
            LOG_WARNING(log, "Part " << name << " is covered by " << part->name
                << " but should be merged into " << entry.new_part_name << ". This shouldn't happen often.");
            have_all_parts = false;
            break;
        }
        parts.push_back(part);
    }

    if (!have_all_parts)
    {
        /// If you do not have all the necessary parts, try to take some already merged part from someone.
        LOG_DEBUG(log, "Don't have all parts for merge " << entry.new_part_name << "; will try to fetch it instead");
        return false;
    }
    else if (entry.create_time + data.settings.prefer_fetch_merged_part_time_threshold.totalSeconds() <= time(nullptr))
    {
        /// If entry is old enough, and have enough size, and part are exists in any replica,
        ///  then prefer fetching of merged part from replica.

        size_t sum_parts_bytes_on_disk = 0;
        for (const auto & part : parts)
            sum_parts_bytes_on_disk += part->bytes_on_disk;

        if (sum_parts_bytes_on_disk >= data.settings.prefer_fetch_merged_part_size_threshold)
        {
            String replica = findReplicaHavingPart(entry.new_part_name, true);    /// NOTE excessive ZK requests for same data later, may remove.
            if (!replica.empty())
            {
                LOG_DEBUG(log, "Prefer to fetch " << entry.new_part_name << " from replica " << replica);
                return false;
            }
        }
    }

    /// Start to make the main work

    size_t estimated_space_for_merge = MergeTreeDataMergerMutator::estimateNeededDiskSpace(parts);

    /// Can throw an exception.
    DiskSpaceMonitor::ReservationPtr reserved_space = DiskSpaceMonitor::reserve(full_path, estimated_space_for_merge);

    auto table_lock = lockStructure(false, __PRETTY_FUNCTION__);

    MergeList::EntryPtr merge_entry = context.getMergeList().insert(database_name, table_name, entry.new_part_name, parts);
    size_t aio_threshold = context.getSettings().min_bytes_to_use_direct_io;

    MergeTreeDataMergerMutator::FuturePart future_merged_part(parts);
    if (future_merged_part.name != entry.new_part_name)
    {
        throw Exception("Future merged part name `" + future_merged_part.name +  "` differs from part name in log entry: `"
                        + entry.new_part_name + "`", ErrorCodes::BAD_DATA_PART_NAME);
    }

    MergeTreeData::Transaction transaction;
    MergeTreeData::MutableDataPartPtr part;

    Stopwatch stopwatch;

    auto write_part_log = [&] (const ExecutionStatus & execution_status)
    {
        writePartLog(
            PartLogElement::MERGE_PARTS, execution_status, stopwatch.elapsed(),
            entry.new_part_name, part, parts, merge_entry.get());
    };

    try
    {
        part = merger_mutator.mergePartsToTemporaryPart(
            future_merged_part, *merge_entry, aio_threshold, entry.create_time, reserved_space.get(), entry.deduplicate);

        merger_mutator.renameMergedTemporaryPart(part, parts, &transaction);

        try
        {
            checkPartChecksumsAndCommit(transaction, part);
        }
        catch (const Exception & e)
        {
            if (MergeTreeDataPartChecksums::isBadChecksumsErrorCode(e.code()))
            {
                transaction.rollback();

                ProfileEvents::increment(ProfileEvents::DataAfterMergeDiffersFromReplica);

                LOG_ERROR(log, getCurrentExceptionMessage(false) << ". "
                    "Data after merge is not byte-identical to data on another replicas. "
                    "There could be several reasons: "
                    "1. Using newer version of compression library after server update. "
                    "2. Using another compression method. "
                    "3. Non-deterministic compression algorithm (highly unlikely). "
                    "4. Non-deterministic merge algorithm due to logical error in code. "
                    "5. Data corruption in memory due to bug in code. "
                    "6. Data corruption in memory due to hardware issue. "
                    "7. Manual modification of source data after server startup. "
                    "8. Manual modification of checksums stored in ZooKeeper. "
                    "We will download merged part from replica to force byte-identical result.");

                write_part_log(ExecutionStatus::fromCurrentException());

                return false;
            }

            throw;
        }

        /** Removing old parts from ZK and from the disk is delayed - see ReplicatedMergeTreeCleanupThread, clearOldParts.
          */

        /** With `ZSESSIONEXPIRED` or `ZOPERATIONTIMEOUT`, we can inadvertently roll back local changes to the parts.
          * This is not a problem, because in this case the merge will remain in the queue, and we will try again.
          */
        merge_selecting_task->schedule();
        ProfileEvents::increment(ProfileEvents::ReplicatedPartMerges);

        write_part_log({});

        return true;
    }
    catch (...)
    {
        write_part_log(ExecutionStatus::fromCurrentException());
        throw;
    }
}


bool StorageReplicatedMergeTree::tryExecutePartMutation(const StorageReplicatedMergeTree::LogEntry & entry)
{
    const String & source_part_name = entry.source_parts.at(0);
    LOG_TRACE(log, "Executing log entry to mutate part " << source_part_name << " to " << entry.new_part_name);

    MergeTreeData::DataPartPtr source_part = data.getActiveContainingPart(source_part_name);
    if (!source_part)
    {
        LOG_DEBUG(log, "Source part " + source_part_name + " for " << entry.new_part_name << " is not ready; will try to fetch it instead");
        return false;
    }

    if (source_part->name != source_part_name)
    {
        throw Exception("Part " + source_part_name + " is covered by " + source_part->name
            + " but should be mutated to " + entry.new_part_name + ". This is a bug.",
            ErrorCodes::LOGICAL_ERROR);
    }

    /// TODO - some better heuristic?
    size_t estimated_space_for_result = MergeTreeDataMergerMutator::estimateNeededDiskSpace({source_part});

    if (entry.create_time + data.settings.prefer_fetch_merged_part_time_threshold.totalSeconds() <= time(nullptr)
        && estimated_space_for_result >= data.settings.prefer_fetch_merged_part_size_threshold)
    {
        /// If entry is old enough, and have enough size, and some replica has the desired part,
        /// then prefer fetching from replica.
        String replica = findReplicaHavingPart(entry.new_part_name, true);    /// NOTE excessive ZK requests for same data later, may remove.
        if (!replica.empty())
        {
            LOG_DEBUG(log, "Prefer to fetch " << entry.new_part_name << " from replica " << replica);
            return false;
        }
    }

    MergeTreePartInfo new_part_info = MergeTreePartInfo::fromPartName(
        entry.new_part_name, data.format_version);
    MutationCommands commands = queue.getMutationCommands(source_part, new_part_info.mutation);

    /// Can throw an exception.
    DiskSpaceMonitor::ReservationPtr reserved_space = DiskSpaceMonitor::reserve(full_path, estimated_space_for_result);

    auto table_lock = lockStructure(false, __PRETTY_FUNCTION__);

    MergeTreeData::MutableDataPartPtr new_part;
    MergeTreeData::Transaction transaction;

    MergeTreeDataMergerMutator::FuturePart future_mutated_part;
    future_mutated_part.parts.push_back(source_part);
    future_mutated_part.part_info = new_part_info;
    future_mutated_part.name = entry.new_part_name;

    Stopwatch stopwatch;

    auto write_part_log = [&] (const ExecutionStatus & execution_status)
    {
        writePartLog(
            PartLogElement::MUTATE_PART, execution_status, stopwatch.elapsed(),
            entry.new_part_name, new_part, future_mutated_part.parts, nullptr);
    };

    try
    {
        new_part = merger_mutator.mutatePartToTemporaryPart(future_mutated_part, commands, context);
        data.renameTempPartAndReplace(new_part, nullptr, &transaction);

        try
        {
            checkPartChecksumsAndCommit(transaction, new_part);
        }
        catch (const Exception & e)
        {
            if (MergeTreeDataPartChecksums::isBadChecksumsErrorCode(e.code()))
            {
                transaction.rollback();

                ProfileEvents::increment(ProfileEvents::DataAfterMutationDiffersFromReplica);

                LOG_ERROR(log, getCurrentExceptionMessage(false) << ". "
                    "Data after mutation is not byte-identical to data on another replicas. "
                    "We will download merged part from replica to force byte-identical result.");

                write_part_log(ExecutionStatus::fromCurrentException());

                return false;
            }

            throw;
        }

        /** With `ZSESSIONEXPIRED` or `ZOPERATIONTIMEOUT`, we can inadvertently roll back local changes to the parts.
          * This is not a problem, because in this case the entry will remain in the queue, and we will try again.
          */
        merge_selecting_task->schedule();
        ProfileEvents::increment(ProfileEvents::ReplicatedPartMutations);
        write_part_log({});

        return true;
    }
    catch (...)
    {
        write_part_log(ExecutionStatus::fromCurrentException());
        throw;
    }
}


bool StorageReplicatedMergeTree::executeFetch(LogEntry & entry)
{
    String replica = findReplicaHavingCoveringPart(entry, true);

    static std::atomic_uint total_fetches {0};
    if (data.settings.replicated_max_parallel_fetches && total_fetches >= data.settings.replicated_max_parallel_fetches)
    {
        throw Exception("Too many total fetches from replicas, maximum: " + data.settings.replicated_max_parallel_fetches.toString(),
            ErrorCodes::TOO_MANY_FETCHES);
    }

    ++total_fetches;
    SCOPE_EXIT({--total_fetches;});

    if (data.settings.replicated_max_parallel_fetches_for_table && current_table_fetches >= data.settings.replicated_max_parallel_fetches_for_table)
    {
        throw Exception("Too many fetches from replicas for table, maximum: " + data.settings.replicated_max_parallel_fetches_for_table.toString(),
            ErrorCodes::TOO_MANY_FETCHES);
    }

    ++current_table_fetches;
    SCOPE_EXIT({--current_table_fetches;});

    try
    {
        if (replica.empty())
        {
            /** If a part is to be written with a quorum and the quorum is not reached yet,
              *  then (due to the fact that a part is impossible to download right now),
              *  the quorum entry should be considered unsuccessful.
              * TODO Complex code, extract separately.
              */
            if (entry.quorum)
            {
                if (entry.type != LogEntry::GET_PART)
                    throw Exception("Logical error: log entry with quorum but type is not GET_PART", ErrorCodes::LOGICAL_ERROR);

                LOG_DEBUG(log, "No active replica has part " << entry.new_part_name << " which needs to be written with quorum."
                    " Will try to mark that quorum as failed.");

                /** Atomically:
                  * - if replicas do not become active;
                  * - if there is a `quorum` node with this part;
                  * - delete `quorum` node;
                  * - add a part to the list `quorum/failed_parts`;
                  * - if the part is not already removed from the list for deduplication `blocks/block_num`, then delete it;
                  *
                  * If something changes, then we will nothing - we'll get here again next time.
                  */

                /** We collect the `host` node versions from the replicas.
                  * When the replica becomes active, it changes the value of host in the same transaction (with the creation of `is_active`).
                  * This will ensure that the replicas do not become active.
                  */

                auto zookeeper = getZooKeeper();

                Strings replicas = zookeeper->getChildren(zookeeper_path + "/replicas");

                Coordination::Requests ops;

                for (size_t i = 0, size = replicas.size(); i < size; ++i)
                {
                    Coordination::Stat stat;
                    String path = zookeeper_path + "/replicas/" + replicas[i] + "/host";
                    zookeeper->get(path, &stat);
                    ops.emplace_back(zkutil::makeCheckRequest(path, stat.version));
                }

                /// We verify that while we were collecting versions, the replica with the necessary part did not come alive.
                replica = findReplicaHavingPart(entry.new_part_name, true);

                /// Also during this time a completely new replica could be created.
                /// But if a part does not appear on the old, then it can not be on the new one either.

                if (replica.empty())
                {
                    Coordination::Stat quorum_stat;
                    String quorum_path = zookeeper_path + "/quorum/status";
                    String quorum_str = zookeeper->get(quorum_path, &quorum_stat);
                    ReplicatedMergeTreeQuorumEntry quorum_entry;
                    quorum_entry.fromString(quorum_str);

                    if (quorum_entry.part_name == entry.new_part_name)
                    {
                        ops.emplace_back(zkutil::makeRemoveRequest(quorum_path, quorum_stat.version));

                        auto part_info = MergeTreePartInfo::fromPartName(entry.new_part_name, data.format_version);

                        if (part_info.min_block != part_info.max_block)
                            throw Exception("Logical error: log entry with quorum for part covering more than one block number",
                                ErrorCodes::LOGICAL_ERROR);

                        ops.emplace_back(zkutil::makeCreateRequest(
                            zookeeper_path + "/quorum/failed_parts/" + entry.new_part_name,
                            "",
                            zkutil::CreateMode::Persistent));

                        /// Deleting from `blocks`.
                        if (!entry.block_id.empty() && zookeeper->exists(zookeeper_path + "/blocks/" + entry.block_id))
                            ops.emplace_back(zkutil::makeRemoveRequest(zookeeper_path + "/blocks/" + entry.block_id, -1));

                        Coordination::Responses responses;
                        auto code = zookeeper->tryMulti(ops, responses);

                        if (code == Coordination::ZOK)
                        {
                            LOG_DEBUG(log, "Marked quorum for part " << entry.new_part_name << " as failed.");
                            queue.removeFromVirtualParts(part_info);
                            return true;
                        }
                        else if (code == Coordination::ZBADVERSION || code == Coordination::ZNONODE || code == Coordination::ZNODEEXISTS)
                        {
                            LOG_DEBUG(log, "State was changed or isn't expected when trying to mark quorum for part "
                                << entry.new_part_name << " as failed. Code: " << zkutil::ZooKeeper::error2string(code));
                        }
                        else
                            throw Coordination::Exception(code);
                    }
                    else
                    {
                        LOG_WARNING(log, "No active replica has part " << entry.new_part_name
                            << ", but that part needs quorum and /quorum/status contains entry about another part " << quorum_entry.part_name
                            << ". It means that part was successfully written to " << entry.quorum
                            << " replicas, but then all of them goes offline."
                            << " Or it is a bug.");
                    }
                }
            }

            if (replica.empty())
            {
                ProfileEvents::increment(ProfileEvents::ReplicatedPartFailedFetches);
                throw Exception("No active replica has part " + entry.new_part_name + " or covering part", ErrorCodes::NO_REPLICA_HAS_PART);
            }
        }

        try
        {
            if (!fetchPart(entry.actual_new_part_name, zookeeper_path + "/replicas/" + replica, false, entry.quorum))
                return false;
        }
        catch (Exception & e)
        {
            /// No stacktrace, just log message
            if (e.code() == ErrorCodes::RECEIVED_ERROR_TOO_MANY_REQUESTS)
                e.addMessage("Too busy replica. Will try later.");
            throw;
        }

        if (entry.type == LogEntry::MERGE_PARTS)
            ProfileEvents::increment(ProfileEvents::ReplicatedPartFetchesOfMerged);
    }
    catch (...)
    {
        /** If you can not download the part you need for some merge, it's better not to try to get other parts for this merge,
          * but try to get already merged part. To do this, move the action to get the remaining parts
          * for this merge at the end of the queue.
          */
        try
        {
            auto parts_for_merge = queue.moveSiblingPartsForMergeToEndOfQueue(entry.new_part_name);

            if (!parts_for_merge.empty() && replica.empty())
            {
                LOG_INFO(log, "No active replica has part " << entry.new_part_name << ". Will fetch merged part instead.");
                return false;
            }

            /** If no active replica has a part, and there is no merge in the queue with its participation,
              * check to see if any (active or inactive) replica has such a part or covering it.
              */
            if (replica.empty())
                enqueuePartForCheck(entry.new_part_name);
        }
        catch (...)
        {
            tryLogCurrentException(log, __PRETTY_FUNCTION__);
        }

        throw;
    }

    return true;
}


void StorageReplicatedMergeTree::executeDropRange(const LogEntry & entry)
{
    auto drop_range_info = MergeTreePartInfo::fromPartName(entry.new_part_name, data.format_version);
    queue.removePartProducingOpsInRange(getZooKeeper(), drop_range_info, entry);

    LOG_DEBUG(log, (entry.detach ? "Detaching" : "Removing") << " parts.");

    /// Delete the parts contained in the range to be deleted.
    /// It's important that no old parts remain (after the merge), because otherwise,
    ///  after adding a new replica, this new replica downloads them, but does not delete them.
    /// And, if you do not, the parts will come to life after the server is restarted.
    /// Therefore, we use all data parts.

    MergeTreeData::DataPartsVector parts_to_remove;
    {
        auto data_parts_lock = data.lockParts();
        parts_to_remove = data.removePartsInRangeFromWorkingSet(drop_range_info, true, true, data_parts_lock);
    }

    if (entry.detach)
    {
        /// If DETACH clone parts to detached/ directory
        for (const auto & part : parts_to_remove)
        {
            LOG_INFO(log, "Detaching " << part->relative_path);
            part->makeCloneInDetached("");
        }
    }

    /// Forcibly remove parts from ZooKeeper
    tryRemovePartsFromZooKeeperWithRetries(parts_to_remove);

    LOG_INFO(log, (entry.detach ? "Detached " : "Removed ") << parts_to_remove.size() << " parts inside " << entry.new_part_name << ".");

    /// We want to remove dropped parts from disk as soon as possible
    /// To be removed a partition should have zero refcount, therefore call the cleanup thread at exit
    parts_to_remove.clear();
    cleanup_thread.wakeup();
}


void StorageReplicatedMergeTree::executeClearColumnInPartition(const LogEntry & entry)
{
    LOG_INFO(log, "Clear column " << entry.column_name << " in parts inside " << entry.new_part_name << " range");

    auto entry_part_info = MergeTreePartInfo::fromPartName(entry.new_part_name, data.format_version);

    /// We don't change table structure, only data in some parts
    /// To disable reading from these parts, we will sequentially acquire write lock for each part inside alterDataPart()
    /// If we will lock the whole table here, a deadlock can occur. For example, if use use Buffer table (CLICKHOUSE-3238)
    auto lock_read_structure = lockStructure(false, __PRETTY_FUNCTION__);

    auto zookeeper = getZooKeeper();

    AlterCommand alter_command;
    alter_command.type = AlterCommand::DROP_COLUMN;
    alter_command.column_name = entry.column_name;

    auto new_columns = getColumns();
    alter_command.apply(new_columns);

    size_t modified_parts = 0;
    auto parts = data.getDataParts();
    auto columns_for_parts = new_columns.getAllPhysical();

    /// Check there are no merges in range again
    /// TODO: Currently, there are no guarantees that a merge covering entry_part_info will happen during the execution.
    /// To solve this problem we could add read/write flags for each part in future_parts
    ///  and make more sophisticated checks for merges in shouldExecuteLogEntry().
    /// But this feature will be useless when the mutation feature is implemented.
    queue.checkThereAreNoConflictsInRange(entry_part_info, entry);

    for (const auto & part : parts)
    {
        if (!entry_part_info.contains(part->info))
            continue;

        LOG_DEBUG(log, "Clearing column " << entry.column_name << " in part " << part->name);

        auto transaction = data.alterDataPart(part, columns_for_parts, data.primary_expr_ast, false);
        if (!transaction)
            continue;

        /// Update part metadata in ZooKeeper.
        Coordination::Requests ops;
        ops.emplace_back(zkutil::makeSetRequest(
            replica_path + "/parts/" + part->name + "/columns", transaction->getNewColumns().toString(), -1));
        ops.emplace_back(zkutil::makeSetRequest(
            replica_path + "/parts/" + part->name + "/checksums", getChecksumsForZooKeeper(transaction->getNewChecksums()), -1));

        zookeeper->multi(ops);

        transaction->commit();
        ++modified_parts;
    }

    LOG_DEBUG(log, "Cleared column " << entry.column_name << " in " << modified_parts << " parts");

    /// Recalculate columns size (not only for the modified column)
    data.recalculateColumnSizes();
}


bool StorageReplicatedMergeTree::executeReplaceRange(const LogEntry & entry)
{
    Stopwatch watch;
    auto & entry_replace = *entry.replace_range_entry;

    MergeTreePartInfo drop_range = MergeTreePartInfo::fromPartName(entry_replace.drop_range_part_name, data.format_version);
    /// Range with only one block has special meaning ATTACH PARTITION
    bool replace = drop_range.getBlocksCount() > 1;

    queue.removePartProducingOpsInRange(getZooKeeper(), drop_range, entry);

    struct PartDescription
    {
        PartDescription(size_t index_, const String & src_part_name_, const String & new_part_name_, const String & checksum_hex_,
                        MergeTreeDataFormatVersion format_version)
            : index(index_),
            src_part_name(src_part_name_), src_part_info(MergeTreePartInfo::fromPartName(src_part_name_, format_version)),
            new_part_name(new_part_name_), new_part_info(MergeTreePartInfo::fromPartName(new_part_name_, format_version)),
            checksum_hex(checksum_hex_) {}

        size_t index; // in log entry arrays
        String src_part_name;
        MergeTreePartInfo src_part_info;
        String new_part_name;
        MergeTreePartInfo new_part_info;
        String checksum_hex;

        /// Part which will be comitted
        MergeTreeData::MutableDataPartPtr res_part;

        /// We could find a covering part
        MergeTreePartInfo found_new_part_info;
        String found_new_part_name;

        /// Hold pointer to part in source table if will clone it from local table
        MergeTreeData::DataPartPtr src_table_part;

        /// A replica that will be used to fetch part
        String replica;
    };

    using PartDescriptionPtr = std::shared_ptr<PartDescription>;
    using PartDescriptions = std::vector<PartDescriptionPtr>;

    PartDescriptions all_parts;
    PartDescriptions parts_to_add;
    MergeTreeData::DataPartsVector parts_to_remove;

    auto structure_lock_dst_table = lockStructure(false, __PRETTY_FUNCTION__);

    for (size_t i = 0; i < entry_replace.new_part_names.size(); ++i)
    {
        all_parts.emplace_back(std::make_shared<PartDescription>(i,
            entry_replace.src_part_names.at(i),
            entry_replace.new_part_names.at(i),
            entry_replace.part_names_checksums.at(i),
            data.format_version));
    }

    /// What parts we should add? Or we have already added all required parts (we an replica-intializer)
    {
        auto data_parts_lock = data.lockParts();

        for (const PartDescriptionPtr & part_desc : all_parts)
        {
            if (!data.getActiveContainingPart(part_desc->new_part_info, MergeTreeDataPartState::Committed, data_parts_lock))
                parts_to_add.emplace_back(part_desc);
        }

        if (parts_to_add.empty() && replace)
            parts_to_remove = data.removePartsInRangeFromWorkingSet(drop_range, true, false, data_parts_lock);
    }

    if (parts_to_add.empty())
    {
        LOG_INFO(log, "All parts from REPLACE PARTITION command have been already attached");
        tryRemovePartsFromZooKeeperWithRetries(parts_to_remove);
        return true;
    }

    if (parts_to_add.size() < all_parts.size())
    {
        LOG_WARNING(log, "Some (but not all) parts from REPLACE PARTITION command already exist. REPLACE PARTITION will not be atomic.");
    }

    StoragePtr source_table;
    TableStructureReadLockPtr structure_lock_src_table;
    String source_table_name = entry_replace.from_database + "." + entry_replace.from_table;

    auto clone_data_parts_from_source_table = [&] () -> size_t
    {
        source_table = context.tryGetTable(entry_replace.from_database, entry_replace.from_table);
        if (!source_table)
        {
            LOG_DEBUG(log, "Can't use " << source_table_name << " as source table for REPLACE PARTITION command. It does not exist.");
            return 0;
        }

        MergeTreeData * src_data = nullptr;
        try
        {
            src_data = data.checkStructureAndGetMergeTreeData(source_table);
        }
        catch (Exception &)
        {
            LOG_INFO(log, "Can't use " << source_table_name << " as source table for REPLACE PARTITION command. Will fetch all parts."
                           << " Reason: " << getCurrentExceptionMessage(false));
            return 0;
        }

        structure_lock_src_table = source_table->lockStructure(false, __PRETTY_FUNCTION__);

        MergeTreeData::DataPartStates valid_states{MergeTreeDataPartState::PreCommitted, MergeTreeDataPartState::Committed,
                                                   MergeTreeDataPartState::Outdated};

        size_t num_clonable_parts = 0;
        for (PartDescriptionPtr & part_desc : parts_to_add)
        {
            auto src_part = src_data->getPartIfExists(part_desc->src_part_info, valid_states);
            if (!src_part)
            {
                LOG_DEBUG(log, "There is no part " << part_desc->src_part_name << " in " << source_table_name);
                continue;
            }

            String checksum_hex;
            {
                std::shared_lock<std::shared_mutex> part_lock(src_part->columns_lock);
                checksum_hex = src_part->checksums.getTotalChecksumHex();
            }

            if (checksum_hex != part_desc->checksum_hex)
            {
                LOG_DEBUG(log, "Part " << part_desc->src_part_name << " of " << source_table_name << " has inappropriate checksum");
                /// TODO: check version
                continue;
            }

            part_desc->found_new_part_name = part_desc->new_part_name;
            part_desc->found_new_part_info = part_desc->new_part_info;
            part_desc->src_table_part = src_part;

            ++num_clonable_parts;
        }

        return num_clonable_parts;
    };

    size_t num_clonable_parts = clone_data_parts_from_source_table();
    LOG_DEBUG(log, "Found " << num_clonable_parts << " parts that could be cloned (of " << parts_to_add.size() << " required parts)");

    ActiveDataPartSet adding_parts_active_set(data.format_version);
    std::unordered_map<String, PartDescriptionPtr> part_name_to_desc;

    for (PartDescriptionPtr & part_desc : parts_to_add)
    {
        if (part_desc->src_table_part)
        {
            /// It is clonable part
            adding_parts_active_set.add(part_desc->new_part_name);
            part_name_to_desc.emplace(part_desc->new_part_name, part_desc);
            continue;
        }

        /// Firstly, try find exact part to produce more accurate part set
        String replica = findReplicaHavingPart(part_desc->new_part_name, true);
        String found_part_name;
        /// TODO: check version

        if (replica.empty())
        {
            LOG_DEBUG(log, "Part " <<  part_desc->new_part_name << " is not found on remote replicas");

            /// Fallback to covering part
            replica = findReplicaHavingCoveringPart(part_desc->new_part_name, true, found_part_name);

            if (replica.empty())
            {
                /// It is not fail, since adjacent parts could cover current part
                LOG_DEBUG(log, "Parts covering " <<  part_desc->new_part_name << " are not found on remote replicas");
                continue;
            }
        }
        else
        {
            found_part_name = part_desc->new_part_name;
        }

        part_desc->found_new_part_name = found_part_name;
        part_desc->found_new_part_info = MergeTreePartInfo::fromPartName(found_part_name, data.format_version);
        part_desc->replica = replica;

        adding_parts_active_set.add(part_desc->found_new_part_name);
        part_name_to_desc.emplace(part_desc->found_new_part_name, part_desc);
    }

    /// Check that we could cover whole range
    for (PartDescriptionPtr & part_desc : parts_to_add)
    {
        if (adding_parts_active_set.getContainingPart(part_desc->new_part_info).empty())
        {
            throw Exception("Not found part " + part_desc->new_part_name +
                            " (or part covering it) neither source table neither remote replicas" , ErrorCodes::NO_REPLICA_HAS_PART);
        }
    }

    /// Filter covered parts
    PartDescriptions final_parts;
    {
        Strings final_part_names = adding_parts_active_set.getParts();

        for (const String & final_part_name : final_part_names)
        {
            auto part_desc = part_name_to_desc[final_part_name];
            if (!part_desc)
                throw Exception("There is no final part " + final_part_name + ". This is a bug", ErrorCodes::LOGICAL_ERROR);

            final_parts.emplace_back(part_desc);

            if (final_parts.size() > 1)
            {
                auto & prev = *final_parts[final_parts.size() - 2];
                auto & curr = *final_parts[final_parts.size() - 1];

                if (!prev.found_new_part_info.isDisjoint(curr.found_new_part_info))
                {
                    throw Exception("Intersected final parts detected: " + prev.found_new_part_name
                                    + " and " + curr.found_new_part_name + ". It should be investigated.");
                }
            }
        }
    }

    static const String TMP_PREFIX = "tmp_replace_from_";

    auto obtain_part = [&] (PartDescriptionPtr & part_desc)
    {
        if (part_desc->src_table_part)
        {
            std::shared_lock<std::shared_mutex> part_lock(part_desc->src_table_part->columns_lock);

            if (part_desc->checksum_hex != part_desc->src_table_part->checksums.getTotalChecksumHex())
                throw Exception("Checksums of " + part_desc->src_table_part->name + " is suddenly changed", ErrorCodes::UNFINISHED);

            part_desc->res_part = data.cloneAndLoadDataPart(
                part_desc->src_table_part, TMP_PREFIX + "clone_", part_desc->new_part_info);
        }
        else if (!part_desc->replica.empty())
        {
            String replica_path = zookeeper_path + "/replicas/" + part_desc->replica;
            ReplicatedMergeTreeAddress address(getZooKeeper()->get(replica_path + "/host"));
            auto timeouts = ConnectionTimeouts::getHTTPTimeouts(context.getSettingsRef());
            auto [user, password] = context.getInterserverCredentials();
            String interserver_scheme = context.getInterserverScheme();

            if (interserver_scheme != address.scheme)
                throw Exception("Interserver schemes are different '" + interserver_scheme + "' != '" + address.scheme + "', can't fetch part from " + address.host, ErrorCodes::LOGICAL_ERROR);

            part_desc->res_part = fetcher.fetchPart(part_desc->found_new_part_name, replica_path,
                                                    address.host, address.replication_port, timeouts, user, password, interserver_scheme, false, TMP_PREFIX + "fetch_");

            /// TODO: check columns_version of fetched part

            ProfileEvents::increment(ProfileEvents::ReplicatedPartFetches);
        }
        else
            throw Exception("There is no receipt to produce part " + part_desc->new_part_name + ". This is bug", ErrorCodes::LOGICAL_ERROR);
    };

    /// Download or clone parts
    /// TODO: make it in parallel
    for (PartDescriptionPtr & part_desc : final_parts)
        obtain_part(part_desc);

    MergeTreeData::MutableDataPartsVector res_parts;
    for (PartDescriptionPtr & part_desc : final_parts)
        res_parts.emplace_back(part_desc->res_part);

    try
    {
        /// Commit parts
        auto zookeeper = getZooKeeper();
        MergeTreeData::Transaction transaction;

        Coordination::Requests ops;
        for (PartDescriptionPtr & part_desc : final_parts)
        {
            data.renameTempPartAndReplace(part_desc->res_part, nullptr, &transaction);
            getCommitPartOps(ops, part_desc->res_part);

            if (ops.size() > zkutil::MULTI_BATCH_SIZE)
            {
                zookeeper->multi(ops);
                ops.clear();
            }
        }

        if (!ops.empty())
            zookeeper->multi(ops);

        {
            auto data_parts_lock = data.lockParts();

            transaction.commit(&data_parts_lock);
            if (replace)
                parts_to_remove = data.removePartsInRangeFromWorkingSet(drop_range, true, false, data_parts_lock);
        }

        PartLog::addNewParts(this->context, res_parts, watch.elapsed());
    }
    catch (...)
    {
        PartLog::addNewParts(this->context, res_parts, watch.elapsed(), ExecutionStatus::fromCurrentException());
        throw;
    }

    tryRemovePartsFromZooKeeperWithRetries(parts_to_remove);
    res_parts.clear();
    parts_to_remove.clear();
    cleanup_thread.wakeup();

    return true;
}


void StorageReplicatedMergeTree::cloneReplica(const String & source_replica, zkutil::Stat source_is_lost_stat, zkutil::ZooKeeperPtr & zookeeper)
{   
    LOG_INFO(log, "Will mimic " << source_replica);

    String source_path = zookeeper_path + "/replicas/" + source_replica;
    
    /** TODO: it will be deleted! (It is only to support old version of CH server).
    * If the reference/master replica is not yet fully created, let's wait.
    * NOTE: If something went wrong while creating it, we can hang around forever.
    *    You can create an ephemeral node at the time of creation to make sure that the replica is created, and not abandoned.
    *    The same can be done for the table. You can automatically delete a replica/table node,
    *     if you see that it was not created up to the end, and the one who created it died.
    */
    while (!zookeeper->exists(source_path + "/columns"))
    {
        LOG_INFO(log, "Waiting for replica " << source_path << " to be fully created");

        zkutil::EventPtr event = std::make_shared<Poco::Event>();
        if (zookeeper->exists(source_path + "/columns", nullptr, event))
        {
            LOG_WARNING(log, "Oops, a watch has leaked");
            break;
        }

        event->wait();
    }

    /// The order of the following three actions is important. Entries in the log can be duplicated, but they can not be lost.
    
    String raw_log_pointer = zookeeper->get(source_path + "/log_pointer");

    zkutil::Requests ops;
    ops.push_back(zkutil::makeSetRequest(replica_path + "/log_pointer", raw_log_pointer, -1));
    
    /// For support old versions CH.
    if (source_is_lost_stat.version == -1)
    {
        ops.push_back(zkutil::makeCreateRequest(replica_path + "/is_lost", "0", zkutil::CreateMode::PersistentSequential));
        ops.push_back(zkutil::makeRemoveRequest(replica_path + "/is_lost", -1));
    }
    else
        ops.push_back(zkutil::makeCheckRequest(source_path + "/is_lost", source_is_lost_stat.version));
    
    zkutil::Responses resp;
    
    auto error = zookeeper->tryMulti(ops, resp);
    if (error == ZooKeeperImpl::ZooKeeper::ZBADVERSION)
        throw Exception("Can not clone replica, because a " + source_path + " became lost", ErrorCodes::REPLICA_STATUS_CHANGED);
    else if (error == ZooKeeperImpl::ZooKeeper::ZNODEEXISTS)
        throw Exception("Can not clone replica, because the ClickHouse server updated to new version", ErrorCodes::REPLICA_STATUS_CHANGED);
    else
        zkutil::KeeperMultiException::check(error, ops, resp);
    

    /// Let's remember the queue of the reference/master replica.
    Strings source_queue_names = zookeeper->getChildren(source_path + "/queue");
    std::sort(source_queue_names.begin(), source_queue_names.end());
    Strings source_queue;
    for (const String & entry_name : source_queue_names)
    {
        String entry;
        if (!zookeeper->tryGet(source_path + "/queue/" + entry_name, entry))
            continue;
        source_queue.push_back(entry);
    }

    /// Add to the queue jobs to receive all the active parts that the reference/master replica has.
    Strings parts = zookeeper->getChildren(source_path + "/parts");
    ActiveDataPartSet active_parts_set(data.format_version, parts);

    Strings active_parts = active_parts_set.getParts();
    for (const String & name : active_parts)
    {
        LogEntry log_entry;
        log_entry.type = LogEntry::GET_PART;
        log_entry.source_replica =  "";
        log_entry.new_part_name = name;
        log_entry.create_time = tryGetPartCreateTime(zookeeper, source_path, name);

        zookeeper->create(replica_path + "/queue/queue-", log_entry.toString(), zkutil::CreateMode::PersistentSequential);
    }
    
    LOG_DEBUG(log, "Queued " << active_parts.size() << " parts to be fetched");

    /// Add content of the reference/master replica queue to the queue.
    for (const String & entry : source_queue)
    {
        zookeeper->create(replica_path + "/queue/queue-", entry, zkutil::CreateMode::PersistentSequential);
    }

    LOG_DEBUG(log, "Copied " << source_queue.size() << " queue entries");
}


void StorageReplicatedMergeTree::cloneReplicaIfNeeded(zkutil::ZooKeeperPtr zookeeper)
{
    String res;
    if (zookeeper->tryGet(replica_path + "/is_lost", res))
    {
        if (res == "0")
            return;
    }
    else
    {
        /// We must update old version(Replica doesn't have /is_lost) of replica.
        zookeeper->create(replica_path + "/is_lost", "0", zkutil::CreateMode::Persistent);
        return;
    }

    String source_replica;
    zkutil::Stat source_is_lost_stat;
    source_is_lost_stat.version = -1;

    for (const String & replica_name : zookeeper->getChildren(zookeeper_path + "/replicas"))
    {
        String source_replica_path = zookeeper_path + "/replicas/" + replica_name;
        
        if (source_replica_path != replica_path)
        {
            String resp;
            if (!zookeeper->tryGet(source_replica_path + "/is_lost", resp, &source_is_lost_stat) || resp == "0")
            {
                source_replica = replica_name;
		        break;
            }
        }
    }
    
    if (source_replica == "")
        throw Exception("All replicas are lost", ErrorCodes::ALL_REPLICAS_LOST);
    
    cloneReplica(source_replica, source_is_lost_stat, zookeeper);

    zookeeper->set(replica_path + "/is_lost", "0");
}


void StorageReplicatedMergeTree::queueUpdatingTask()
{
    if (!queue_update_in_progress)
    {
        last_queue_update_start_time.store(time(nullptr));
        queue_update_in_progress = true;
    }
    try
    {
        queue.pullLogsToQueue(getZooKeeper(), queue_updating_task->getWatchCallback());
        last_queue_update_finish_time.store(time(nullptr));
        queue_update_in_progress = false;
    }
    catch (const Coordination::Exception & e)
    {
        tryLogCurrentException(log, __PRETTY_FUNCTION__);

        if (e.code == Coordination::ZSESSIONEXPIRED)
        {
            restarting_thread.wakeup();
            return;
        }

        queue_updating_task->scheduleAfter(QUEUE_UPDATE_ERROR_SLEEP_MS);
    }
    catch (...)
    {
        tryLogCurrentException(log, __PRETTY_FUNCTION__);
        queue_updating_task->scheduleAfter(QUEUE_UPDATE_ERROR_SLEEP_MS);
    }
}


void StorageReplicatedMergeTree::mutationsUpdatingTask()
{
    try
    {
        queue.updateMutations(getZooKeeper(), mutations_updating_task->getWatchCallback());
    }
    catch (const Coordination::Exception & e)
    {
        tryLogCurrentException(log, __PRETTY_FUNCTION__);

        if (e.code == Coordination::ZSESSIONEXPIRED)
            return;

        mutations_updating_task->scheduleAfter(QUEUE_UPDATE_ERROR_SLEEP_MS);
    }
    catch (...)
    {
        tryLogCurrentException(log, __PRETTY_FUNCTION__);
        mutations_updating_task->scheduleAfter(QUEUE_UPDATE_ERROR_SLEEP_MS);
    }
}


bool StorageReplicatedMergeTree::queueTask()
{
    /// If replication queue is stopped exit immediately as we successfully executed the task
    if (queue.actions_blocker.isCancelled())
    {
        std::this_thread::sleep_for(std::chrono::milliseconds(5));
        return true;
    }

    /// This object will mark the element of the queue as running.
    ReplicatedMergeTreeQueue::SelectedEntry selected;

    try
    {
        selected = queue.selectEntryToProcess(merger_mutator, data);
    }
    catch (...)
    {
        tryLogCurrentException(log, __PRETTY_FUNCTION__);
    }

    LogEntryPtr & entry = selected.first;

    if (!entry)
        return false;

    time_t prev_attempt_time = entry->last_attempt_time;

    bool res = queue.processEntry([this]{ return getZooKeeper(); }, entry, [&](LogEntryPtr & entry)
    {
        try
        {
            return executeLogEntry(*entry);
        }
        catch (const Exception & e)
        {
            if (e.code() == ErrorCodes::NO_REPLICA_HAS_PART)
            {
                /// If no one has the right part, probably not all replicas work; We will not write to log with Error level.
                LOG_INFO(log, e.displayText());
            }
            else if (e.code() == ErrorCodes::ABORTED)
            {
                /// Interrupted merge or downloading a part is not an error.
                LOG_INFO(log, e.message());
            }
            else if (e.code() == ErrorCodes::PART_IS_TEMPORARILY_LOCKED)
            {
                /// Part cannot be added temporarily
                LOG_INFO(log, e.displayText());
            }
            else
                tryLogCurrentException(log, __PRETTY_FUNCTION__);

            /** This exception will be written to the queue element, and it can be looked up using `system.replication_queue` table.
              * The thread that performs this action will sleep a few seconds after the exception.
              * See `queue.processEntry` function.
              */
            throw;
        }
        catch (...)
        {
            tryLogCurrentException(log, __PRETTY_FUNCTION__);
            throw;
        }
    });

    /// We will go to sleep if the processing fails and if we have already processed this record recently.
    bool need_sleep = !res && (entry->last_attempt_time - prev_attempt_time < 10);

    /// If there was no exception, you do not need to sleep.
    return !need_sleep;
}


void StorageReplicatedMergeTree::mergeSelectingTask()
{
    if (!is_leader)
        return;

    const bool deduplicate = false; /// TODO: read deduplicate option from table config

    bool success = false;

    try
    {
        /// We must select parts for merge under merge_selecting_mutex because other threads
        /// (OPTIMIZE queries) can assign new merges.
        std::lock_guard<std::mutex> merge_selecting_lock(merge_selecting_mutex);

        auto zookeeper = getZooKeeper();

        ReplicatedMergeTreeMergePredicate merge_pred = queue.getMergePredicate(zookeeper);

        /// If many merges is already queued, then will queue only small enough merges.
        /// Otherwise merge queue could be filled with only large merges,
        /// and in the same time, many small parts could be created and won't be merged.
        size_t merges_and_mutations_queued = queue.countMergesAndPartMutations();
        if (merges_and_mutations_queued >= data.settings.max_replicated_merges_in_queue)
        {
            LOG_TRACE(log, "Number of queued merges and part mutations (" << merges_and_mutations_queued
                << ") is greater than max_replicated_merges_in_queue ("
                << data.settings.max_replicated_merges_in_queue << "), so won't select new parts to merge or mutate.");
        }
        else
        {
            size_t max_source_parts_size = merger_mutator.getMaxSourcePartsSize(
                data.settings.max_replicated_merges_in_queue, merges_and_mutations_queued);

            if (max_source_parts_size > 0)
            {
                MergeTreeDataMergerMutator::FuturePart future_merged_part;
                if (merger_mutator.selectPartsToMerge(future_merged_part, false, max_source_parts_size, merge_pred))
                {
                    success = createLogEntryToMergeParts(zookeeper, future_merged_part.parts, future_merged_part.name, deduplicate);
                }
                else if (queue.countMutations() > 0)
                {
                    /// Choose a part to mutate.

                    MergeTreeData::DataPartsVector data_parts = data.getDataPartsVector();
                    for (const auto & part : data_parts)
                    {
                        if (part->bytes_on_disk > max_source_parts_size)
                            continue;

                        std::optional<Int64> desired_mutation_version = merge_pred.getDesiredMutationVersion(part);
                        if (!desired_mutation_version)
                            continue;

                        if (createLogEntryToMutatePart(*part, *desired_mutation_version))
                        {
                            success = true;
                            break;
                        }
                    }
                }
            }
        }
    }
    catch (...)
    {
        tryLogCurrentException(log, __PRETTY_FUNCTION__);
    }

    if (!is_leader)
        return;

    if (!success)
        merge_selecting_task->scheduleAfter(MERGE_SELECTING_SLEEP_MS);
    else
        merge_selecting_task->schedule();

}


void StorageReplicatedMergeTree::mutationsFinalizingTask()
{
    bool needs_reschedule = false;

    try
    {
        needs_reschedule = queue.tryFinalizeMutations(getZooKeeper());
    }
    catch (...)
    {
        tryLogCurrentException(log, __PRETTY_FUNCTION__);
        needs_reschedule = true;
    }

    if (needs_reschedule)
        mutations_finalizing_task->scheduleAfter(MUTATIONS_FINALIZING_SLEEP_MS);
}


bool StorageReplicatedMergeTree::createLogEntryToMergeParts(
    zkutil::ZooKeeperPtr & zookeeper,
    const MergeTreeData::DataPartsVector & parts,
    const String & merged_name,
    bool deduplicate,
    ReplicatedMergeTreeLogEntryData * out_log_entry)
{
    std::vector<std::future<Coordination::ExistsResponse>> exists_futures;
    exists_futures.reserve(parts.size());
    for (const auto & part : parts)
        exists_futures.emplace_back(zookeeper->asyncExists(replica_path + "/parts/" + part->name));

    bool all_in_zk = true;
    for (size_t i = 0; i < parts.size(); ++i)
    {
        /// If there is no information about part in ZK, we will not merge it.
        if (exists_futures[i].get().error == Coordination::ZNONODE)
        {
            all_in_zk = false;

            const auto & part = parts[i];
            if (part->modification_time + MAX_AGE_OF_LOCAL_PART_THAT_WASNT_ADDED_TO_ZOOKEEPER < time(nullptr))
            {
                LOG_WARNING(log, "Part " << part->name << " (that was selected for merge)"
                    << " with age " << (time(nullptr) - part->modification_time)
                    << " seconds exists locally but not in ZooKeeper."
                    << " Won't do merge with that part and will check it.");
                enqueuePartForCheck(part->name);
            }
        }
    }

    if (!all_in_zk)
        return false;

    ReplicatedMergeTreeLogEntryData entry;
    entry.type = LogEntry::MERGE_PARTS;
    entry.source_replica = replica_name;
    entry.new_part_name = merged_name;
    entry.deduplicate = deduplicate;
    entry.create_time = time(nullptr);

    for (const auto & part : parts)
        entry.source_parts.push_back(part->name);

    String path_created = zookeeper->create(zookeeper_path + "/log/log-", entry.toString(), zkutil::CreateMode::PersistentSequential);
    entry.znode_name = path_created.substr(path_created.find_last_of('/') + 1);

    if (out_log_entry)
        *out_log_entry = entry;

    return true;
}


bool StorageReplicatedMergeTree::createLogEntryToMutatePart(const MergeTreeDataPart & part, Int64 mutation_version)
{
    auto zookeeper = getZooKeeper();

    /// If there is no information about part in ZK, we will not mutate it.
    if (!zookeeper->exists(replica_path + "/parts/" + part.name))
    {
        if (part.modification_time + MAX_AGE_OF_LOCAL_PART_THAT_WASNT_ADDED_TO_ZOOKEEPER < time(nullptr))
        {
            LOG_WARNING(log, "Part " << part.name << " (that was selected for mutation)"
                << " with age " << (time(nullptr) - part.modification_time)
                << " seconds exists locally but not in ZooKeeper."
                << " Won't mutate that part and will check it.");
            enqueuePartForCheck(part.name);
        }

        return false;
    }

    MergeTreePartInfo new_part_info = part.info;
    new_part_info.mutation = mutation_version;

    String new_part_name = part.getNewName(new_part_info);

    ReplicatedMergeTreeLogEntryData entry;
    entry.type = LogEntry::MUTATE_PART;
    entry.source_replica = replica_name;
    entry.source_parts.push_back(part.name);
    entry.new_part_name = new_part_name;
    entry.create_time = time(nullptr);

    zookeeper->create(zookeeper_path + "/log/log-", entry.toString(), zkutil::CreateMode::PersistentSequential);
    return true;
}


void StorageReplicatedMergeTree::removePartFromZooKeeper(const String & part_name, Coordination::Requests & ops)
{
    String part_path = replica_path + "/parts/" + part_name;

    ops.emplace_back(zkutil::makeRemoveRequest(part_path + "/checksums", -1));
    ops.emplace_back(zkutil::makeRemoveRequest(part_path + "/columns", -1));
    ops.emplace_back(zkutil::makeRemoveRequest(part_path, -1));
}


void StorageReplicatedMergeTree::removePartAndEnqueueFetch(const String & part_name)
{
    auto zookeeper = getZooKeeper();

    String part_path = replica_path + "/parts/" + part_name;

    LogEntryPtr log_entry = std::make_shared<LogEntry>();
    log_entry->type = LogEntry::GET_PART;
    log_entry->create_time = tryGetPartCreateTime(zookeeper, replica_path, part_name);
    log_entry->source_replica = "";
    log_entry->new_part_name = part_name;

    Coordination::Requests ops;
    ops.emplace_back(zkutil::makeCreateRequest(
        replica_path + "/queue/queue-", log_entry->toString(),
        zkutil::CreateMode::PersistentSequential));

    removePartFromZooKeeper(part_name, ops);

    auto results = zookeeper->multi(ops);

    String path_created = dynamic_cast<const Coordination::CreateResponse &>(*results[0]).path_created;
    log_entry->znode_name = path_created.substr(path_created.find_last_of('/') + 1);
    queue.insert(zookeeper, log_entry);
}


void StorageReplicatedMergeTree::enterLeaderElection()
{
    auto callback = [this]()
    {
        CurrentMetrics::add(CurrentMetrics::LeaderReplica);
        LOG_INFO(log, "Became leader");

        is_leader = true;
        merge_selecting_task->activateAndSchedule();
    };

    try
    {
        leader_election = std::make_shared<zkutil::LeaderElection>(
            context.getSchedulePool(),
            zookeeper_path + "/leader_election",
            *current_zookeeper,    /// current_zookeeper lives for the lifetime of leader_election,
                                   ///  since before changing `current_zookeeper`, `leader_election` object is destroyed in `partialShutdown` method.
            callback,
            replica_name);
    }
    catch (...)
    {
        leader_election = nullptr;
        throw;
    }
}

void StorageReplicatedMergeTree::exitLeaderElection()
{
    if (!leader_election)
        return;

    /// Shut down the leader election thread to avoid suddenly becoming the leader again after
    /// we have stopped the merge_selecting_thread, but before we have deleted the leader_election object.
    leader_election->shutdown();

    if (is_leader)
    {
        CurrentMetrics::sub(CurrentMetrics::LeaderReplica);
        LOG_INFO(log, "Stopped being leader");

        is_leader = false;
        merge_selecting_task->deactivate();
    }

    /// Delete the node in ZK only after we have stopped the merge_selecting_thread - so that only one
    /// replica assigns merges at any given time.
    leader_election = nullptr;
}


String StorageReplicatedMergeTree::findReplicaHavingPart(const String & part_name, bool active)
{
    auto zookeeper = getZooKeeper();
    Strings replicas = zookeeper->getChildren(zookeeper_path + "/replicas");

    /// Select replicas in uniformly random order.
    std::shuffle(replicas.begin(), replicas.end(), rng);

    for (const String & replica : replicas)
    {
        /// We don't interested in ourself.
        if (replica == replica_name)
            continue;

        if (zookeeper->exists(zookeeper_path + "/replicas/" + replica + "/parts/" + part_name) &&
            (!active || zookeeper->exists(zookeeper_path + "/replicas/" + replica + "/is_active")))
            return replica;

        /// Obviously, replica could become inactive or even vanish after return from this method.
    }

    return {};
}


String StorageReplicatedMergeTree::findReplicaHavingCoveringPart(LogEntry & entry, bool active)
{
    auto zookeeper = getZooKeeper();
    Strings replicas = zookeeper->getChildren(zookeeper_path + "/replicas");

    /// Select replicas in uniformly random order.
    std::shuffle(replicas.begin(), replicas.end(), rng);

    for (const String & replica : replicas)
    {
        if (replica == replica_name)
            continue;

        if (active && !zookeeper->exists(zookeeper_path + "/replicas/" + replica + "/is_active"))
            continue;

        String largest_part_found;
        Strings parts = zookeeper->getChildren(zookeeper_path + "/replicas/" + replica + "/parts");
        for (const String & part_on_replica : parts)
        {
            if (part_on_replica == entry.new_part_name
                || MergeTreePartInfo::contains(part_on_replica, entry.new_part_name, data.format_version))
            {
                if (largest_part_found.empty()
                    || MergeTreePartInfo::contains(part_on_replica, largest_part_found, data.format_version))
                {
                    largest_part_found = part_on_replica;
                }
            }
        }

        if (!largest_part_found.empty())
        {
            bool the_same_part = largest_part_found == entry.new_part_name;

            /// Make a check in case if selected part differs from source part
            if (!the_same_part)
            {
                String reject_reason;
                if (!queue.addFuturePartIfNotCoveredByThem(largest_part_found, entry, reject_reason))
                {
                    LOG_INFO(log, "Will not fetch part " << largest_part_found << " covering " << entry.new_part_name << ". " << reject_reason);
                    return {};
                }
            }
            else
            {
                entry.actual_new_part_name = entry.new_part_name;
            }

            return replica;
        }
    }

    return {};
}


String StorageReplicatedMergeTree::findReplicaHavingCoveringPart(
    const String & part_name, bool active, String & found_part_name)
{
    auto zookeeper = getZooKeeper();
    Strings replicas = zookeeper->getChildren(zookeeper_path + "/replicas");

    /// Select replicas in uniformly random order.
    std::shuffle(replicas.begin(), replicas.end(), rng);

    String largest_part_found;
    String largest_replica_found;

    for (const String & replica : replicas)
    {
        if (replica == replica_name)
            continue;

        if (active && !zookeeper->exists(zookeeper_path + "/replicas/" + replica + "/is_active"))
            continue;

        Strings parts = zookeeper->getChildren(zookeeper_path + "/replicas/" + replica + "/parts");
        for (const String & part_on_replica : parts)
        {
            if (part_on_replica == part_name
                || MergeTreePartInfo::contains(part_on_replica, part_name, data.format_version))
            {
                if (largest_part_found.empty()
                    || MergeTreePartInfo::contains(part_on_replica, largest_part_found, data.format_version))
                {
                    largest_part_found = part_on_replica;
                    largest_replica_found = replica;
                }
            }
        }
    }

    found_part_name = largest_part_found;
    return largest_replica_found;
}



/** If a quorum is tracked for a part, update information about it in ZK.
  */
void StorageReplicatedMergeTree::updateQuorum(const String & part_name)
{
    auto zookeeper = getZooKeeper();

    /// Information on which replicas a part has been added, if the quorum has not yet been reached.
    const String quorum_status_path = zookeeper_path + "/quorum/status";
    /// The name of the previous part for which the quorum was reached.
    const String quorum_last_part_path = zookeeper_path + "/quorum/last_part";

    String value;
    Coordination::Stat stat;

    /// If there is no node, then all quorum INSERTs have already reached the quorum, and nothing is needed.
    while (zookeeper->tryGet(quorum_status_path, value, &stat))
    {
        ReplicatedMergeTreeQuorumEntry quorum_entry;
        quorum_entry.fromString(value);

        if (quorum_entry.part_name != part_name)
        {
            /// The quorum has already been achieved. Moreover, another INSERT with a quorum has already started.
            break;
        }

        quorum_entry.replicas.insert(replica_name);

        if (quorum_entry.replicas.size() >= quorum_entry.required_number_of_replicas)
        {
            /// The quorum is reached. Delete the node, and update information about the last part that was successfully written with quorum.

            Coordination::Requests ops;
            Coordination::Responses responses;
            ops.emplace_back(zkutil::makeRemoveRequest(quorum_status_path, stat.version));
            ops.emplace_back(zkutil::makeSetRequest(quorum_last_part_path, part_name, -1));
            auto code = zookeeper->tryMulti(ops, responses);

            if (code == Coordination::ZOK)
            {
                break;
            }
            else if (code == Coordination::ZNONODE)
            {
                /// The quorum has already been achieved.
                break;
            }
            else if (code == Coordination::ZBADVERSION)
            {
                /// Node was updated meanwhile. We must re-read it and repeat all the actions.
                continue;
            }
            else
                throw Coordination::Exception(code, quorum_status_path);
        }
        else
        {
            /// We update the node, registering there one more replica.
            auto code = zookeeper->trySet(quorum_status_path, quorum_entry.toString(), stat.version);

            if (code == Coordination::ZOK)
            {
                break;
            }
            else if (code == Coordination::ZNONODE)
            {
                /// The quorum has already been achieved.
                break;
            }
            else if (code == Coordination::ZBADVERSION)
            {
                /// Node was updated meanwhile. We must re-read it and repeat all the actions.
                continue;
            }
            else
                throw Coordination::Exception(code, quorum_status_path);
        }
    }
}


bool StorageReplicatedMergeTree::fetchPart(const String & part_name, const String & replica_path, bool to_detached, size_t quorum)
{
    if (auto part = data.getPartIfExists(part_name, {MergeTreeDataPart::State::Outdated, MergeTreeDataPart::State::Deleting}))
    {
        LOG_DEBUG(log, "Part " << part->getNameWithState() << " should be deleted after previous attempt before fetch");
        /// Force immediate parts cleanup to delete the part that was left from the previous fetch attempt.
        cleanup_thread.wakeup();
        return false;
    }

    {
        std::lock_guard<std::mutex> lock(currently_fetching_parts_mutex);
        if (!currently_fetching_parts.insert(part_name).second)
        {
            LOG_DEBUG(log, "Part " << part_name << " is already fetching right now");
            return false;
        }
    }

    SCOPE_EXIT
    ({
        std::lock_guard<std::mutex> lock(currently_fetching_parts_mutex);
        currently_fetching_parts.erase(part_name);
    });

    LOG_DEBUG(log, "Fetching part " << part_name << " from " << replica_path);

    TableStructureReadLockPtr table_lock;
    if (!to_detached)
        table_lock = lockStructure(true, __PRETTY_FUNCTION__);

    /// Logging
    Stopwatch stopwatch;
    MergeTreeData::MutableDataPartPtr part;
    MergeTreeData::DataPartsVector replaced_parts;

    auto write_part_log = [&] (const ExecutionStatus & execution_status)
    {
        writePartLog(
            PartLogElement::DOWNLOAD_PART, execution_status, stopwatch.elapsed(),
            part_name, part, replaced_parts, nullptr);
    };

    ReplicatedMergeTreeAddress address(getZooKeeper()->get(replica_path + "/host"));
    auto timeouts = ConnectionTimeouts::getHTTPTimeouts(context.getSettingsRef());
    auto [user, password] = context.getInterserverCredentials();
    String interserver_scheme = context.getInterserverScheme();

    try
    {
        if (interserver_scheme != address.scheme)
            throw Exception("Interserver schemes are different '" + interserver_scheme + "' != '" + address.scheme + "', can't fetch part from " + address.host, ErrorCodes::LOGICAL_ERROR);

        part = fetcher.fetchPart(part_name, replica_path, address.host, address.replication_port, timeouts, user, password, interserver_scheme, to_detached);

        if (!to_detached)
        {
            MergeTreeData::Transaction transaction;
            data.renameTempPartAndReplace(part, nullptr, &transaction);

            /** NOTE
              * Here, an error occurs if ALTER occurred with a change in the column type or column deletion,
              *  and the part on remote server has not yet been modified.
              * After a while, one of the following attempts to make `fetchPart` succeed.
              */
            replaced_parts = checkPartChecksumsAndCommit(transaction, part);

            /** If a quorum is tracked for this part, you must update it.
              * If you do not have time, in case of losing the session, when you restart the server - see the `ReplicatedMergeTreeRestartingThread::updateQuorumIfWeHavePart` method.
              */
            if (quorum)
                updateQuorum(part_name);

            merge_selecting_task->schedule();

            for (const auto & replaced_part : replaced_parts)
            {
                LOG_DEBUG(log, "Part " << replaced_part->name << " is rendered obsolete by fetching part " << part_name);
                ProfileEvents::increment(ProfileEvents::ObsoleteReplicatedParts);
            }

            write_part_log({});
        }
        else
        {
            part->renameTo("detached/" + part_name);
        }
    }
    catch (...)
    {
        if (!to_detached)
            write_part_log(ExecutionStatus::fromCurrentException());

        throw;
    }

    ProfileEvents::increment(ProfileEvents::ReplicatedPartFetches);

    LOG_DEBUG(log, "Fetched part " << part_name << " from " << replica_path << (to_detached ? " (to 'detached' directory)" : ""));
    return true;
}


void StorageReplicatedMergeTree::startup()
{
    if (is_readonly)
        return;

    queue.initialize(
        zookeeper_path, replica_path,
        database_name + "." + table_name + " (ReplicatedMergeTreeQueue)",
        data.getDataParts());

    StoragePtr ptr = shared_from_this();
    InterserverIOEndpointPtr data_parts_exchange_endpoint = std::make_shared<DataPartsExchange::Service>(data, ptr);
    data_parts_exchange_endpoint_holder = std::make_shared<InterserverIOEndpointHolder>(
        data_parts_exchange_endpoint->getId(replica_path), data_parts_exchange_endpoint, context.getInterserverIOHandler());

    queue_task_handle = context.getBackgroundPool().addTask([this] { return queueTask(); });

    /// In this thread replica will be activated.
    restarting_thread.start();

    /// Wait while restarting_thread initializes LeaderElection (and so on) or makes first attmept to do it
    startup_event.wait();
}


void StorageReplicatedMergeTree::shutdown()
{
    /// Cancel fetches, merges and mutations to force the queue_task to finish ASAP.
    fetcher.blocker.cancelForever();
    merger_mutator.actions_blocker.cancelForever();

    restarting_thread.shutdown();

    if (queue_task_handle)
        context.getBackgroundPool().removeTask(queue_task_handle);
    queue_task_handle.reset();

    if (data_parts_exchange_endpoint_holder)
    {
        data_parts_exchange_endpoint_holder->getBlocker().cancelForever();
        data_parts_exchange_endpoint_holder = nullptr;
    }
}


StorageReplicatedMergeTree::~StorageReplicatedMergeTree()
{
    try
    {
        shutdown();
    }
    catch(...)
    {
        tryLogCurrentException(__PRETTY_FUNCTION__);
    }
}


BlockInputStreams StorageReplicatedMergeTree::read(
    const Names & column_names,
    const SelectQueryInfo & query_info,
    const Context & context,
    QueryProcessingStage::Enum processed_stage,
    const size_t max_block_size,
    const unsigned num_streams)
{
    checkQueryProcessingStage(processed_stage, context);
    const Settings & settings = context.getSettingsRef();

    /** The `select_sequential_consistency` setting has two meanings:
    * 1. To throw an exception if on a replica there are not all parts which have been written down on quorum of remaining replicas.
    * 2. Do not read parts that have not yet been written to the quorum of the replicas.
    * For this you have to synchronously go to ZooKeeper.
    */
    Int64 max_block_number_to_read = 0;
    if (settings.select_sequential_consistency)
    {
        auto zookeeper = getZooKeeper();

        String last_part;
        zookeeper->tryGet(zookeeper_path + "/quorum/last_part", last_part);

        if (!last_part.empty() && !data.getActiveContainingPart(last_part))    /// TODO Disable replica for distributed queries.
            throw Exception("Replica doesn't have part " + last_part + " which was successfully written to quorum of other replicas."
                " Send query to another replica or disable 'select_sequential_consistency' setting.", ErrorCodes::REPLICA_IS_NOT_IN_QUORUM);

        if (last_part.empty())  /// If no part has been written with quorum.
        {
            String quorum_str;
            if (zookeeper->tryGet(zookeeper_path + "/quorum/status", quorum_str))
            {
                ReplicatedMergeTreeQuorumEntry quorum_entry;
                quorum_entry.fromString(quorum_str);
                auto part_info = MergeTreePartInfo::fromPartName(quorum_entry.part_name, data.format_version);
                max_block_number_to_read = part_info.min_block - 1;
            }
        }
        else
        {
            auto part_info = MergeTreePartInfo::fromPartName(last_part, data.format_version);
            max_block_number_to_read = part_info.max_block;
        }
    }

    return reader.read(column_names, query_info, context, max_block_size, num_streams, max_block_number_to_read);
}


void StorageReplicatedMergeTree::assertNotReadonly() const
{
    if (is_readonly)
        throw Exception("Table is in readonly mode", ErrorCodes::TABLE_IS_READ_ONLY);
}


BlockOutputStreamPtr StorageReplicatedMergeTree::write(const ASTPtr & /*query*/, const Settings & settings)
{
    assertNotReadonly();

    bool deduplicate = data.settings.replicated_deduplication_window != 0 && settings.insert_deduplicate;

    return std::make_shared<ReplicatedMergeTreeBlockOutputStream>(*this,
        settings.insert_quorum, settings.insert_quorum_timeout.totalMilliseconds(), deduplicate);
}


bool StorageReplicatedMergeTree::optimize(const ASTPtr & query, const ASTPtr & partition, bool final, bool deduplicate, const Context & context)
{
    assertNotReadonly();

    if (!is_leader)
    {
        sendRequestToLeaderReplica(query, context.getSettingsRef());
        return true;
    }

    ReplicatedMergeTreeLogEntryData merge_entry;
    {
        /// We must select parts for merge under merge_selecting_mutex because other threads
        /// (merge_selecting_thread or OPTIMIZE queries) could assign new merges.
        std::lock_guard<std::mutex> merge_selecting_lock(merge_selecting_mutex);

        size_t disk_space = DiskSpaceMonitor::getUnreservedFreeSpace(full_path);
        auto zookeeper = getZooKeeper();
        ReplicatedMergeTreeMergePredicate can_merge = queue.getMergePredicate(zookeeper);

        auto handle_noop = [&] (const String & message)
        {
            if (context.getSettingsRef().optimize_throw_if_noop)
                throw Exception(message, ErrorCodes::CANNOT_ASSIGN_OPTIMIZE);
            return false;
        };

        if (!partition && final)
        {
            MergeTreeData::DataPartsVector data_parts = data.getDataPartsVector();
            std::unordered_set<String> partition_ids;

            for (const MergeTreeData::DataPartPtr & part : data_parts)
                partition_ids.emplace(part->info.partition_id);

            for (const String & partition_id : partition_ids)
            {
                MergeTreeDataMergerMutator::FuturePart future_merged_part;
                bool selected = merger_mutator.selectAllPartsToMergeWithinPartition(
                    future_merged_part, disk_space, can_merge, partition_id, true, nullptr);
                if (selected &&
                    !createLogEntryToMergeParts(zookeeper, future_merged_part.parts, future_merged_part.name, deduplicate, &merge_entry))
                    return handle_noop("Can't create merge queue node in ZooKeeper");
            }
        }
        else
        {
            MergeTreeDataMergerMutator::FuturePart future_merged_part;
            String disable_reason;
            bool selected = false;
            if (!partition)
            {
                selected = merger_mutator.selectPartsToMerge(
                    future_merged_part, true, data.settings.max_bytes_to_merge_at_max_space_in_pool, can_merge, &disable_reason);
            }
            else
            {
                String partition_id = data.getPartitionIDFromQuery(partition, context);
                selected = merger_mutator.selectAllPartsToMergeWithinPartition(
                    future_merged_part, disk_space, can_merge, partition_id, final, &disable_reason);
            }

            if (!selected)
            {
                LOG_INFO(log, "Cannot select parts for optimization" + (disable_reason.empty() ? "" : ": " + disable_reason));
                return handle_noop(disable_reason);
            }

            if (!createLogEntryToMergeParts(zookeeper, future_merged_part.parts, future_merged_part.name, deduplicate, &merge_entry))
                return handle_noop("Can't create merge queue node in ZooKeeper");
        }
    }

    /// TODO: Bad setting name for such purpose
    if (context.getSettingsRef().replication_alter_partitions_sync != 0)
        waitForAllReplicasToProcessLogEntry(merge_entry);

    return true;
}


void StorageReplicatedMergeTree::alter(const AlterCommands & params,
    const String & /*database_name*/, const String & /*table_name*/, const Context & context)
{
    assertNotReadonly();

    LOG_DEBUG(log, "Doing ALTER");

    int new_columns_version = -1;   /// Initialization is to suppress (useless) false positive warning found by cppcheck.
    String new_columns_str;
    Coordination::Stat stat;

    {
        /// Just to read current structure. Alter will be done in separate thread.
        auto table_lock = lockStructure(false, __PRETTY_FUNCTION__);

        if (is_readonly)
            throw Exception("Can't ALTER readonly table", ErrorCodes::TABLE_IS_READ_ONLY);

        data.checkAlter(params);

        for (const AlterCommand & param : params)
            if (param.type == AlterCommand::MODIFY_PRIMARY_KEY)
                throw Exception("Modification of primary key is not supported for replicated tables", ErrorCodes::NOT_IMPLEMENTED);

        ColumnsDescription new_columns = data.getColumns();
        params.apply(new_columns);

        new_columns_str = new_columns.toString();

        /// Do ALTER.
        getZooKeeper()->set(zookeeper_path + "/columns", new_columns_str, -1, &stat);

        new_columns_version = stat.version;
    }

    LOG_DEBUG(log, "Updated columns in ZooKeeper. Waiting for replicas to apply changes.");

    /// Wait until all replicas will apply ALTER.

    /// Subscribe to change of columns, to finish waiting if someone will do another ALTER.
    if (!getZooKeeper()->exists(zookeeper_path + "/columns", &stat, alter_query_event))
        throw Exception(zookeeper_path + "/columns doesn't exist", ErrorCodes::NOT_FOUND_NODE);

    if (stat.version != new_columns_version)
    {
        LOG_WARNING(log, zookeeper_path + "/columns changed before this ALTER finished; "
            "overlapping ALTER-s are fine but use caution with nontransitive changes");
        return;
    }

    Strings replicas = getZooKeeper()->getChildren(zookeeper_path + "/replicas");

    std::set<String> inactive_replicas;
    std::set<String> timed_out_replicas;

    time_t replication_alter_columns_timeout = context.getSettingsRef().replication_alter_columns_timeout;

    for (const String & replica : replicas)
    {
        LOG_DEBUG(log, "Waiting for " << replica << " to apply changes");

        while (!partial_shutdown_called)
        {
            /// Replica could be inactive.
            if (!getZooKeeper()->exists(zookeeper_path + "/replicas/" + replica + "/is_active"))
            {
                LOG_WARNING(log, "Replica " << replica << " is not active during ALTER query."
                    " ALTER will be done asynchronously when replica becomes active.");

                inactive_replicas.emplace(replica);
                break;
            }

            String replica_columns_str;

            /// Replica could has been removed.
            if (!getZooKeeper()->tryGet(zookeeper_path + "/replicas/" + replica + "/columns", replica_columns_str, &stat))
            {
                LOG_WARNING(log, replica << " was removed");
                break;
            }

            int replica_columns_version = stat.version;

            /// The ALTER has been successfully applied.
            if (replica_columns_str == new_columns_str)
                break;

            if (!getZooKeeper()->exists(zookeeper_path + "/columns", &stat))
                throw Exception(zookeeper_path + "/columns doesn't exist", ErrorCodes::NOT_FOUND_NODE);

            if (stat.version != new_columns_version)
            {
                LOG_WARNING(log, zookeeper_path + "/columns changed before ALTER finished; "
                    "overlapping ALTER-s are fine but use caution with nontransitive changes");
                return;
            }

            if (!getZooKeeper()->exists(zookeeper_path + "/replicas/" + replica + "/columns", &stat, alter_query_event))
            {
                LOG_WARNING(log, replica << " was removed");
                break;
            }

            if (stat.version != replica_columns_version)
                continue;

            if (!replication_alter_columns_timeout)
            {
                alter_query_event->wait();
                /// Everything is fine.
            }
            else if (alter_query_event->tryWait(replication_alter_columns_timeout * 1000))
            {
                /// Everything is fine.
            }
            else
            {
                LOG_WARNING(log, "Timeout when waiting for replica " << replica << " to apply ALTER."
                    " ALTER will be done asynchronously.");

                timed_out_replicas.emplace(replica);
                break;
            }
        }

        if (partial_shutdown_called)
            throw Exception("Alter is not finished because table shutdown was called. Alter will be done after table restart.",
                ErrorCodes::UNFINISHED);

        if (!inactive_replicas.empty() || !timed_out_replicas.empty())
        {
            std::stringstream exception_message;
            exception_message << "Alter is not finished because";

            if (!inactive_replicas.empty())
            {
                exception_message << " some replicas are inactive right now";

                for (auto it = inactive_replicas.begin(); it != inactive_replicas.end(); ++it)
                    exception_message << (it == inactive_replicas.begin() ? ": " : ", ") << *it;
            }

            if (!timed_out_replicas.empty() && !inactive_replicas.empty())
                exception_message << " and";

            if (!timed_out_replicas.empty())
            {
                exception_message << " timeout when waiting for some replicas";

                for (auto it = timed_out_replicas.begin(); it != timed_out_replicas.end(); ++it)
                    exception_message << (it == timed_out_replicas.begin() ? ": " : ", ") << *it;

                exception_message << " (replication_alter_columns_timeout = " << replication_alter_columns_timeout << ")";
            }

            exception_message << ". Alter will be done asynchronously.";

            throw Exception(exception_message.str(), ErrorCodes::UNFINISHED);
        }
    }

    LOG_DEBUG(log, "ALTER finished");
}


/// If new version returns ordinary name, else returns part name containing the first and last month of the month
static String getPartNamePossiblyFake(MergeTreeDataFormatVersion format_version, const MergeTreePartInfo & part_info)
{
    if (format_version < MERGE_TREE_DATA_MIN_FORMAT_VERSION_WITH_CUSTOM_PARTITIONING)
    {
        /// The date range is all month long.
        const auto & lut = DateLUT::instance();
        time_t start_time = lut.YYYYMMDDToDate(parse<UInt32>(part_info.partition_id + "01"));
        DayNum left_date = lut.toDayNum(start_time);
        DayNum right_date = DayNum(static_cast<size_t>(left_date) + lut.daysInMonth(start_time) - 1);
        return part_info.getPartNameV0(left_date, right_date);
    }

    return part_info.getPartName();
}

bool StorageReplicatedMergeTree::getFakePartCoveringAllPartsInPartition(const String & partition_id, MergeTreePartInfo & part_info)
{
    /// Even if there is no data in the partition, you still need to mark the range for deletion.
    /// - Because before executing DETACH, tasks for downloading parts to this partition can be executed.
    Int64 left = 0;

    /** Let's skip one number in `block_numbers` for the partition being deleted, and we will only delete parts until this number.
      * This prohibits merges of deleted parts with the new inserted data.
      * Invariant: merges of deleted parts with other parts do not appear in the log.
      * NOTE: If you need to similarly support a `DROP PART` request, you will have to think of some new mechanism for it,
      *     to guarantee this invariant.
      */
    Int64 right;
    Int64 mutation_version;

    {
        auto zookeeper = getZooKeeper();
        auto block_number_lock = allocateBlockNumber(partition_id, zookeeper);
        right = block_number_lock->getNumber();
        block_number_lock->unlock();
        mutation_version = queue.getCurrentMutationVersion(partition_id, right);
    }

    /// Empty partition.
    if (right == 0)
        return false;

    --right;

    /// Artificial high level is choosen, to make this part "covering" all parts inside.
    part_info = MergeTreePartInfo(partition_id, left, right, MergeTreePartInfo::MAX_LEVEL, mutation_version);
    return true;
}


void StorageReplicatedMergeTree::clearColumnInPartition(
    const ASTPtr & partition, const Field & column_name, const Context & context)
{
    assertNotReadonly();

    /// We don't block merges, so anyone can manage this task (not only leader)

    String partition_id = data.getPartitionIDFromQuery(partition, context);
    MergeTreePartInfo drop_range_info;

    if (!getFakePartCoveringAllPartsInPartition(partition_id, drop_range_info))
    {
        LOG_INFO(log, "Will not clear partition " << partition_id << ", it is empty.");
        return;
    }

    /// We allocated new block number for this part, so new merges can't merge clearing parts with new ones

    LogEntry entry;
    entry.type = LogEntry::CLEAR_COLUMN;
    entry.new_part_name = getPartNamePossiblyFake(data.format_version, drop_range_info);
    entry.column_name = column_name.safeGet<String>();
    entry.create_time = time(nullptr);

    String log_znode_path = getZooKeeper()->create(zookeeper_path + "/log/log-", entry.toString(), zkutil::CreateMode::PersistentSequential);
    entry.znode_name = log_znode_path.substr(log_znode_path.find_last_of('/') + 1);

    /// If necessary, wait until the operation is performed on itself or on all replicas.
    if (context.getSettingsRef().replication_alter_partitions_sync != 0)
    {
        if (context.getSettingsRef().replication_alter_partitions_sync == 1)
            waitForReplicaToProcessLogEntry(replica_name, entry);
        else
            waitForAllReplicasToProcessLogEntry(entry);
    }
}


void StorageReplicatedMergeTree::dropPartition(const ASTPtr & query, const ASTPtr & partition, bool detach, const Context & context)
{
    assertNotReadonly();

    zkutil::ZooKeeperPtr zookeeper = getZooKeeper();

    if (!is_leader)
    {
        sendRequestToLeaderReplica(query, context.getSettingsRef());
        return;
    }

    String partition_id = data.getPartitionIDFromQuery(partition, context);

    LogEntry entry;
    if (dropPartsInPartition(*zookeeper, partition_id, entry, detach))
    {
        /// If necessary, wait until the operation is performed on itself or on all replicas.
        if (context.getSettingsRef().replication_alter_partitions_sync != 0)
        {
            if (context.getSettingsRef().replication_alter_partitions_sync == 1)
                waitForReplicaToProcessLogEntry(replica_name, entry);
            else
                waitForAllReplicasToProcessLogEntry(entry);
        }
    }
}


void StorageReplicatedMergeTree::truncate(const ASTPtr & query)
{
    assertNotReadonly();

    zkutil::ZooKeeperPtr zookeeper = getZooKeeper();

    if (!is_leader)
    {
        sendRequestToLeaderReplica(query, context.getSettingsRef());
        return;
    }

    Strings partitions = zookeeper->getChildren(zookeeper_path + "/block_numbers");

    for (String & partition_id : partitions)
    {
        LogEntry entry;

        if (dropPartsInPartition(*zookeeper, partition_id, entry, false))
            waitForAllReplicasToProcessLogEntry(entry);
    }
}


void StorageReplicatedMergeTree::attachPartition(const ASTPtr & partition, bool attach_part, const Context & context)
{
    assertNotReadonly();

    String partition_id;

    if (attach_part)
        partition_id = typeid_cast<const ASTLiteral &>(*partition).value.safeGet<String>();
    else
        partition_id = data.getPartitionIDFromQuery(partition, context);

    String source_dir = "detached/";

    /// Let's compose a list of parts that should be added.
    Strings parts;
    if (attach_part)
    {
        parts.push_back(partition_id);
    }
    else
    {
        LOG_DEBUG(log, "Looking for parts for partition " << partition_id << " in " << source_dir);
        ActiveDataPartSet active_parts(data.format_version);

        std::set<String> part_names;
        for (Poco::DirectoryIterator it = Poco::DirectoryIterator(full_path + source_dir); it != Poco::DirectoryIterator(); ++it)
        {
            String name = it.name();
            MergeTreePartInfo part_info;
            if (!MergeTreePartInfo::tryParsePartName(name, &part_info, data.format_version))
                continue;
            if (part_info.partition_id != partition_id)
                continue;
            LOG_DEBUG(log, "Found part " << name);
            active_parts.add(name);
            part_names.insert(name);
        }
        LOG_DEBUG(log, active_parts.size() << " of them are active");
        parts = active_parts.getParts();

        /// Inactive parts rename so they can not be attached in case of repeated ATTACH.
        for (const auto & name : part_names)
        {
            String containing_part = active_parts.getContainingPart(name);
            if (!containing_part.empty() && containing_part != name)
                Poco::File(full_path + source_dir + name).renameTo(full_path + source_dir + "inactive_" + name);
        }
    }

    /// Synchronously check that added parts exist and are not broken. We will write checksums.txt if it does not exist.
    LOG_DEBUG(log, "Checking parts");
    std::vector<MergeTreeData::MutableDataPartPtr> loaded_parts;
    for (const String & part : parts)
    {
        LOG_DEBUG(log, "Checking part " << part);
        loaded_parts.push_back(data.loadPartAndFixMetadata(source_dir + part));
    }

    ReplicatedMergeTreeBlockOutputStream output(*this, 0, 0, false);   /// TODO Allow to use quorum here.
    for (auto & part : loaded_parts)
    {
        String old_name = part->name;
        output.writeExistingPart(part);
        LOG_DEBUG(log, "Attached part " << old_name << " as " << part->name);
    }
}


void StorageReplicatedMergeTree::checkTableCanBeDropped() const
{
    /// Consider only synchronized data
    const_cast<MergeTreeData &>(getData()).recalculateColumnSizes();
    context.checkTableCanBeDropped(database_name, table_name, getData().getTotalActiveSizeInBytes());
}


void StorageReplicatedMergeTree::checkPartitionCanBeDropped(const ASTPtr & partition)
{
    const_cast<MergeTreeData &>(getData()).recalculateColumnSizes();

    const String partition_id = data.getPartitionIDFromQuery(partition, context);
    auto parts_to_remove = data.getDataPartsVectorInPartition(MergeTreeDataPartState::Committed, partition_id);

    UInt64 partition_size = 0;

    for (const auto & part : parts_to_remove)
    {
        partition_size += part->bytes_on_disk;
    }
    context.checkPartitionCanBeDropped(database_name, table_name, partition_size);
}


void StorageReplicatedMergeTree::drop()
{
    {
        auto zookeeper = tryGetZooKeeper();

        if (is_readonly || !zookeeper)
            throw Exception("Can't drop readonly replicated table (need to drop data in ZooKeeper as well)", ErrorCodes::TABLE_IS_READ_ONLY);

        // checkTableCanBeDropped(); // uncomment to feel yourself safe

        shutdown();

        if (zookeeper->expired())
            throw Exception("Table was not dropped because ZooKeeper session has expired.", ErrorCodes::TABLE_WAS_NOT_DROPPED);

        LOG_INFO(log, "Removing replica " << replica_path);
        replica_is_active_node = nullptr;
        zookeeper->tryRemoveRecursive(replica_path);

        /// Check that `zookeeper_path` exists: it could have been deleted by another replica after execution of previous line.
        Strings replicas;
        if (zookeeper->tryGetChildren(zookeeper_path + "/replicas", replicas) == Coordination::ZOK && replicas.empty())
        {
            LOG_INFO(log, "Removing table " << zookeeper_path << " (this might take several minutes)");
            zookeeper->tryRemoveRecursive(zookeeper_path);
        }
    }

    data.dropAllData();
}


void StorageReplicatedMergeTree::rename(const String & new_path_to_db, const String & new_database_name, const String & new_table_name)
{
    std::string new_full_path = new_path_to_db + escapeForFileName(new_table_name) + '/';

    data.setPath(new_full_path);

    database_name = new_database_name;
    table_name = new_table_name;
    full_path = new_full_path;

    /// Update table name in zookeeper
    auto zookeeper = getZooKeeper();
    zookeeper->set(replica_path + "/host", getReplicatedMergeTreeAddress().toString());

    /// TODO: You can update names of loggers.
}


bool StorageReplicatedMergeTree::existsNodeCached(const std::string & path)
{
    {
        std::lock_guard<std::mutex> lock(existing_nodes_cache_mutex);
        if (existing_nodes_cache.count(path))
            return true;
    }

    bool res = getZooKeeper()->exists(path);

    if (res)
    {
        std::lock_guard<std::mutex> lock(existing_nodes_cache_mutex);
        existing_nodes_cache.insert(path);
    }

    return res;
}


std::optional<EphemeralLockInZooKeeper>
StorageReplicatedMergeTree::allocateBlockNumber(
    const String & partition_id, zkutil::ZooKeeperPtr & zookeeper, const String & zookeeper_block_id_path)
{
    /// Lets check for duplicates in advance, to avoid superflous block numbers allocation
    Coordination::Requests deduplication_check_ops;
    if (!zookeeper_block_id_path.empty())
    {
        deduplication_check_ops.emplace_back(zkutil::makeCreateRequest(zookeeper_block_id_path, "", zkutil::CreateMode::Persistent));
        deduplication_check_ops.emplace_back(zkutil::makeRemoveRequest(zookeeper_block_id_path, -1));
    }

    String block_numbers_path = zookeeper_path + "/block_numbers";
    String partition_path = block_numbers_path + "/" + partition_id;

    if (!existsNodeCached(partition_path))
    {
        Coordination::Requests ops;
        ops.push_back(zkutil::makeCreateRequest(partition_path, "", zkutil::CreateMode::Persistent));
        /// We increment data version of the block_numbers node so that it becomes possible
        /// to check in a ZK transaction that the set of partitions didn't change
        /// (unfortunately there is no CheckChildren op).
        ops.push_back(zkutil::makeSetRequest(block_numbers_path, "", -1));

        Coordination::Responses responses;
        int code = zookeeper->tryMulti(ops, responses);
        if (code && code != Coordination::ZNODEEXISTS)
            zkutil::KeeperMultiException::check(code, ops, responses);
    }

    EphemeralLockInZooKeeper lock;
    /// 2 RTT
    try
    {
        lock = EphemeralLockInZooKeeper(
            partition_path + "/block-", zookeeper_path + "/temp", *zookeeper, &deduplication_check_ops);
    }
    catch (const zkutil::KeeperMultiException & e)
    {
        if (e.code == Coordination::ZNODEEXISTS && e.getPathForFirstFailedOp() == zookeeper_block_id_path)
            return {};

        throw Exception("Cannot allocate block number in ZooKeeper: " + e.displayText(), ErrorCodes::KEEPER_EXCEPTION);
    }
    catch (const Coordination::Exception & e)
    {
        throw Exception("Cannot allocate block number in ZooKeeper: " + e.displayText(), ErrorCodes::KEEPER_EXCEPTION);
    }

    return {std::move(lock)};
}


void StorageReplicatedMergeTree::waitForAllReplicasToProcessLogEntry(const ReplicatedMergeTreeLogEntryData & entry)
{
    LOG_DEBUG(log, "Waiting for all replicas to process " << entry.znode_name);

    Strings replicas = getZooKeeper()->getChildren(zookeeper_path + "/replicas");
    for (const String & replica : replicas)
        waitForReplicaToProcessLogEntry(replica, entry);

    LOG_DEBUG(log, "Finished waiting for all replicas to process " << entry.znode_name);
}


void StorageReplicatedMergeTree::waitForReplicaToProcessLogEntry(const String & replica, const ReplicatedMergeTreeLogEntryData & entry)
{
    String entry_str = entry.toString();
    String log_node_name;

    /** Two types of entries can be passed to this function
      * 1. (more often) From `log` directory - a common log, from where replicas copy entries to their queue.
      * 2. From the `queue` directory of one of the replicas.
      *
      * The problem is that the numbers (`sequential` node) of the queue elements in `log` and in `queue` do not match.
      * (And the numbers of the same log element for different replicas do not match in the `queue`.)
      *
      * Therefore, you should consider these cases separately.
      */

    /** First, you need to wait until replica takes `queue` element from the `log` to its queue,
      *  if it has not been done already (see the `pullLogsToQueue` function).
      *
      * To do this, check its node `log_pointer` - the maximum number of the element taken from `log` + 1.
      */

    if (startsWith(entry.znode_name, "log-"))
    {
        /** In this case, just take the number from the node name `log-xxxxxxxxxx`.
          */

        UInt64 log_index = parse<UInt64>(entry.znode_name.substr(entry.znode_name.size() - 10));
        log_node_name = entry.znode_name;

        LOG_DEBUG(log, "Waiting for " << replica << " to pull " << log_node_name << " to queue");

        /// Let's wait until entry gets into the replica queue.
        while (true)
        {
            zkutil::EventPtr event = std::make_shared<Poco::Event>();

            String log_pointer = getZooKeeper()->get(zookeeper_path + "/replicas/" + replica + "/log_pointer", nullptr, event);
            if (!log_pointer.empty() && parse<UInt64>(log_pointer) > log_index)
                break;

            event->wait();
        }
    }
    else if (startsWith(entry.znode_name, "queue-"))
    {
        /** In this case, the number of `log` node is unknown. You need look through everything from `log_pointer` to the end,
          *  looking for a node with the same content. And if we do not find it - then the replica has already taken this entry in its queue.
          */

        String log_pointer = getZooKeeper()->get(zookeeper_path + "/replicas/" + replica + "/log_pointer");

        Strings log_entries = getZooKeeper()->getChildren(zookeeper_path + "/log");
        UInt64 log_index = 0;
        bool found = false;

        for (const String & log_entry_name : log_entries)
        {
            log_index = parse<UInt64>(log_entry_name.substr(log_entry_name.size() - 10));

            if (!log_pointer.empty() && log_index < parse<UInt64>(log_pointer))
                continue;

            String log_entry_str;
            bool exists = getZooKeeper()->tryGet(zookeeper_path + "/log/" + log_entry_name, log_entry_str);
            if (exists && entry_str == log_entry_str)
            {
                found = true;
                log_node_name = log_entry_name;
                break;
            }
        }

        if (found)
        {
            LOG_DEBUG(log, "Waiting for " << replica << " to pull " << log_node_name << " to queue");

            /// Let's wait until the entry gets into the replica queue.
            while (true)
            {
                zkutil::EventPtr event = std::make_shared<Poco::Event>();

                String log_pointer = getZooKeeper()->get(zookeeper_path + "/replicas/" + replica + "/log_pointer", nullptr, event);
                if (!log_pointer.empty() && parse<UInt64>(log_pointer) > log_index)
                    break;

                event->wait();
            }
        }
    }
    else
        throw Exception("Logical error: unexpected name of log node: " + entry.znode_name, ErrorCodes::LOGICAL_ERROR);

    if (!log_node_name.empty())
        LOG_DEBUG(log, "Looking for node corresponding to " << log_node_name << " in " << replica << " queue");
    else
        LOG_DEBUG(log, "Looking for corresponding node in " << replica << " queue");

    /** Second - find the corresponding entry in the queue of the specified replica.
      * Its number may match neither the `log` node nor the `queue` node of the current replica (for us).
      * Therefore, we search by comparing the content.
      */

    Strings queue_entries = getZooKeeper()->getChildren(zookeeper_path + "/replicas/" + replica + "/queue");
    String queue_entry_to_wait_for;

    for (const String & entry_name : queue_entries)
    {
        String queue_entry_str;
        bool exists = getZooKeeper()->tryGet(zookeeper_path + "/replicas/" + replica + "/queue/" + entry_name, queue_entry_str);
        if (exists && queue_entry_str == entry_str)
        {
            queue_entry_to_wait_for = entry_name;
            break;
        }
    }

    /// While looking for the record, it has already been executed and deleted.
    if (queue_entry_to_wait_for.empty())
    {
        LOG_DEBUG(log, "No corresponding node found. Assuming it has been already processed." " Found " << queue_entries.size() << " nodes.");
        return;
    }

    LOG_DEBUG(log, "Waiting for " << queue_entry_to_wait_for << " to disappear from " << replica << " queue");

    /// Third - wait until the entry disappears from the replica queue.
    getZooKeeper()->waitForDisappear(zookeeper_path + "/replicas/" + replica + "/queue/" + queue_entry_to_wait_for);
}


void StorageReplicatedMergeTree::getStatus(Status & res, bool with_zk_fields)
{
    auto zookeeper = tryGetZooKeeper();

    res.is_leader = is_leader;
    res.is_readonly = is_readonly;
    res.is_session_expired = !zookeeper || zookeeper->expired();

    res.queue = queue.getStatus();
    res.absolute_delay = getAbsoluteDelay(); /// NOTE: may be slightly inconsistent with queue status.

    res.parts_to_check = part_check_thread.size();

    res.zookeeper_path = zookeeper_path;
    res.replica_name = replica_name;
    res.replica_path = replica_path;
    res.columns_version = columns_version;

    if (res.is_session_expired || !with_zk_fields)
    {
        res.log_max_index = 0;
        res.log_pointer = 0;
        res.total_replicas = 0;
        res.active_replicas = 0;
    }
    else
    {
        auto log_entries = zookeeper->getChildren(zookeeper_path + "/log");

        if (log_entries.empty())
        {
            res.log_max_index = 0;
        }
        else
        {
            const String & last_log_entry = *std::max_element(log_entries.begin(), log_entries.end());
            res.log_max_index = parse<UInt64>(last_log_entry.substr(strlen("log-")));
        }

        String log_pointer_str = zookeeper->get(replica_path + "/log_pointer");
        res.log_pointer = log_pointer_str.empty() ? 0 : parse<UInt64>(log_pointer_str);

        auto all_replicas = zookeeper->getChildren(zookeeper_path + "/replicas");
        res.total_replicas = all_replicas.size();

        res.active_replicas = 0;
        for (const String & replica : all_replicas)
            if (zookeeper->exists(zookeeper_path + "/replicas/" + replica + "/is_active"))
                ++res.active_replicas;
    }
}


/// TODO: Probably it is better to have queue in ZK with tasks for leader (like DDL)
void StorageReplicatedMergeTree::sendRequestToLeaderReplica(const ASTPtr & query, const Settings & settings)
{
    auto live_replicas = getZooKeeper()->getChildren(zookeeper_path + "/leader_election");
    if (live_replicas.empty())
        throw Exception("No active replicas", ErrorCodes::NO_ACTIVE_REPLICAS);

    std::sort(live_replicas.begin(), live_replicas.end());
    const auto leader = getZooKeeper()->get(zookeeper_path + "/leader_election/" + live_replicas.front());

    if (leader == replica_name)
        throw Exception("Leader was suddenly changed or logical error.", ErrorCodes::LEADERSHIP_CHANGED);

    ReplicatedMergeTreeAddress leader_address(getZooKeeper()->get(zookeeper_path + "/replicas/" + leader + "/host"));

    /// TODO: add setters and getters interface for database and table fields of AST
    auto new_query = query->clone();
    if (auto * alter = typeid_cast<ASTAlterQuery *>(new_query.get()))
    {
        alter->database = leader_address.database;
        alter->table = leader_address.table;
    }
    else if (auto * optimize = typeid_cast<ASTOptimizeQuery *>(new_query.get()))
    {
        optimize->database = leader_address.database;
        optimize->table = leader_address.table;
    }
    else
        throw Exception("Can't proxy this query. Unsupported query type", ErrorCodes::NOT_IMPLEMENTED);

    /// Query send with current user credentials

    auto timeouts = ConnectionTimeouts::getTCPTimeoutsWithoutFailover(context.getSettingsRef());
    Connection connection(
        leader_address.host,
        leader_address.queries_port,
        leader_address.database,
        context.getClientInfo().current_user, context.getClientInfo().current_password, timeouts, "ClickHouse replica");

    RemoteBlockInputStream stream(connection, formattedAST(new_query), {}, context, &settings);
    NullBlockOutputStream output({});

    copyData(stream, output);
    return;
}


void StorageReplicatedMergeTree::getQueue(LogEntriesData & res, String & replica_name_)
{
    replica_name_ = replica_name;
    queue.getEntries(res);
}

time_t StorageReplicatedMergeTree::getAbsoluteDelay() const
{
    time_t min_unprocessed_insert_time = 0;
    time_t max_processed_insert_time = 0;
    queue.getInsertTimes(min_unprocessed_insert_time, max_processed_insert_time);

    /// Load start time, then finish time to avoid reporting false delay when start time is updated
    /// between loading of two variables.
    time_t queue_update_start_time = last_queue_update_start_time.load();
    time_t queue_update_finish_time = last_queue_update_finish_time.load();

    time_t current_time = time(nullptr);

    if (!queue_update_finish_time)
    {
        /// We have not updated queue even once yet (perhaps replica is readonly).
        /// As we have no info about the current state of replication log, return effectively infinite delay.
        return current_time;
    }
    else if (min_unprocessed_insert_time)
    {
        /// There are some unprocessed insert entries in queue.
        return (current_time > min_unprocessed_insert_time) ? (current_time - min_unprocessed_insert_time) : 0;
    }
    else if (queue_update_start_time > queue_update_finish_time)
    {
        /// Queue is empty, but there are some in-flight or failed queue update attempts
        /// (likely because of problems with connecting to ZooKeeper).
        /// Return the time passed since last attempt.
        return (current_time > queue_update_start_time) ? (current_time - queue_update_start_time) : 0;
    }
    else
    {
        /// Everything is up-to-date.
        return 0;
    }
}

void StorageReplicatedMergeTree::getReplicaDelays(time_t & out_absolute_delay, time_t & out_relative_delay)
{
    assertNotReadonly();

    time_t current_time = time(nullptr);

    out_absolute_delay = getAbsoluteDelay();
    out_relative_delay = 0;

    /** Relative delay is the maximum difference of absolute delay from any other replica,
      *  (if this replica lags behind any other live replica, or zero, otherwise).
      * Calculated only if the absolute delay is large enough.
      */

    if (out_absolute_delay < static_cast<time_t>(data.settings.min_relative_delay_to_yield_leadership))
        return;

    auto zookeeper = getZooKeeper();

    time_t max_replicas_unprocessed_insert_time = 0;
    bool have_replica_with_nothing_unprocessed = false;

    Strings replicas = zookeeper->getChildren(zookeeper_path + "/replicas");

    for (const auto & replica : replicas)
    {
        if (replica == replica_name)
            continue;

        /// Skip dead replicas.
        if (!zookeeper->exists(zookeeper_path + "/replicas/" + replica + "/is_active"))
            continue;

        String value;
        if (!zookeeper->tryGet(zookeeper_path + "/replicas/" + replica + "/min_unprocessed_insert_time", value))
            continue;

        time_t replica_time = value.empty() ? 0 : parse<time_t>(value);

        if (replica_time == 0)
        {
            /** Note
              * The conclusion that the replica does not lag may be incorrect,
              *  because the information about `min_unprocessed_insert_time` is taken
              *  only from that part of the log that has been moved to the queue.
              * If the replica for some reason has stalled `queueUpdatingTask`,
              *  then `min_unprocessed_insert_time` will be incorrect.
              */

            have_replica_with_nothing_unprocessed = true;
            break;
        }

        if (replica_time > max_replicas_unprocessed_insert_time)
            max_replicas_unprocessed_insert_time = replica_time;
    }

    if (have_replica_with_nothing_unprocessed)
        out_relative_delay = out_absolute_delay;
    else
    {
        max_replicas_unprocessed_insert_time = std::min(current_time, max_replicas_unprocessed_insert_time);
        time_t min_replicas_delay = current_time - max_replicas_unprocessed_insert_time;
        if (out_absolute_delay > min_replicas_delay)
            out_relative_delay = out_absolute_delay - min_replicas_delay;
    }
}


void StorageReplicatedMergeTree::fetchPartition(const ASTPtr & partition, const String & from_, const Context & context)
{
    String partition_id = data.getPartitionIDFromQuery(partition, context);

    String from = from_;
    if (from.back() == '/')
        from.resize(from.size() - 1);

    LOG_INFO(log, "Will fetch partition " << partition_id << " from shard " << from_);

    /** Let's check that there is no such partition in the `detached` directory (where we will write the downloaded parts).
      * Unreliable (there is a race condition) - such a partition may appear a little later.
      */
    Poco::DirectoryIterator dir_end;
    for (Poco::DirectoryIterator dir_it{data.getFullPath() + "detached/"}; dir_it != dir_end; ++dir_it)
    {
        MergeTreePartInfo part_info;
        if (MergeTreePartInfo::tryParsePartName(dir_it.name(), &part_info, data.format_version)
              && part_info.partition_id == partition_id)
            throw Exception("Detached partition " + partition_id + " already exists.", ErrorCodes::PARTITION_ALREADY_EXISTS);
    }

    zkutil::Strings replicas;
    zkutil::Strings active_replicas;
    String best_replica;

    {
        auto zookeeper = getZooKeeper();

        /// List of replicas of source shard.
        replicas = zookeeper->getChildren(from + "/replicas");

        /// Leave only active replicas.
        active_replicas.reserve(replicas.size());

        for (const String & replica : replicas)
            if (zookeeper->exists(from + "/replicas/" + replica + "/is_active"))
                active_replicas.push_back(replica);

        if (active_replicas.empty())
            throw Exception("No active replicas for shard " + from, ErrorCodes::NO_ACTIVE_REPLICAS);

        /** You must select the best (most relevant) replica.
        * This is a replica with the maximum `log_pointer`, then with the minimum `queue` size.
        * NOTE This is not exactly the best criteria. It does not make sense to download old partitions,
        *  and it would be nice to be able to choose the replica closest by network.
        * NOTE Of course, there are data races here. You can solve it by retrying.
        */
        Int64 max_log_pointer = -1;
        UInt64 min_queue_size = std::numeric_limits<UInt64>::max();

        for (const String & replica : active_replicas)
        {
            String current_replica_path = from + "/replicas/" + replica;

            String log_pointer_str = zookeeper->get(current_replica_path + "/log_pointer");
            Int64 log_pointer = log_pointer_str.empty() ? 0 : parse<UInt64>(log_pointer_str);

            Coordination::Stat stat;
            zookeeper->get(current_replica_path + "/queue", &stat);
            size_t queue_size = stat.numChildren;

            if (log_pointer > max_log_pointer
                || (log_pointer == max_log_pointer && queue_size < min_queue_size))
            {
                max_log_pointer = log_pointer;
                min_queue_size = queue_size;
                best_replica = replica;
            }
        }
    }

    if (best_replica.empty())
        throw Exception("Logical error: cannot choose best replica.", ErrorCodes::LOGICAL_ERROR);

    LOG_INFO(log, "Found " << replicas.size() << " replicas, " << active_replicas.size() << " of them are active."
        << " Selected " << best_replica << " to fetch from.");

    String best_replica_path = from + "/replicas/" + best_replica;

    /// Let's find out which parts are on the best replica.

    /** Trying to download these parts.
      * Some of them could be deleted due to the merge.
      * In this case, update the information about the available parts and try again.
      */

    unsigned try_no = 0;
    Strings missing_parts;
    do
    {
        if (try_no)
            LOG_INFO(log, "Some of parts (" << missing_parts.size() << ") are missing. Will try to fetch covering parts.");

        if (try_no >= context.getSettings().max_fetch_partition_retries_count)
            throw Exception("Too many retries to fetch parts from " + best_replica_path, ErrorCodes::TOO_MANY_RETRIES_TO_FETCH_PARTS);

        Strings parts = getZooKeeper()->getChildren(best_replica_path + "/parts");
        ActiveDataPartSet active_parts_set(data.format_version, parts);
        Strings parts_to_fetch;

        if (missing_parts.empty())
        {
            parts_to_fetch = active_parts_set.getParts();

            /// Leaving only the parts of the desired partition.
            Strings parts_to_fetch_partition;
            for (const String & part : parts_to_fetch)
            {
                if (MergeTreePartInfo::fromPartName(part, data.format_version).partition_id == partition_id)
                    parts_to_fetch_partition.push_back(part);
            }

            parts_to_fetch = std::move(parts_to_fetch_partition);

            if (parts_to_fetch.empty())
                throw Exception("Partition " + partition_id + " on " + best_replica_path + " doesn't exist", ErrorCodes::PARTITION_DOESNT_EXIST);
        }
        else
        {
            for (const String & missing_part : missing_parts)
            {
                String containing_part = active_parts_set.getContainingPart(missing_part);
                if (!containing_part.empty())
                    parts_to_fetch.push_back(containing_part);
                else
                    LOG_WARNING(log, "Part " << missing_part << " on replica " << best_replica_path << " has been vanished.");
            }
        }

        LOG_INFO(log, "Parts to fetch: " << parts_to_fetch.size());

        missing_parts.clear();
        for (const String & part : parts_to_fetch)
        {
            try
            {
                fetchPart(part, best_replica_path, true, 0);
            }
            catch (const DB::Exception & e)
            {
                if (e.code() != ErrorCodes::RECEIVED_ERROR_FROM_REMOTE_IO_SERVER && e.code() != ErrorCodes::RECEIVED_ERROR_TOO_MANY_REQUESTS
                    && e.code() != ErrorCodes::CANNOT_READ_ALL_DATA)
                    throw;

                LOG_INFO(log, e.displayText());
                missing_parts.push_back(part);
            }
        }

        ++try_no;
    } while (!missing_parts.empty());
}


void StorageReplicatedMergeTree::freezePartition(const ASTPtr & partition, const String & with_name, const Context & context)
{
    data.freezePartition(partition, with_name, context);
}


void StorageReplicatedMergeTree::mutate(const MutationCommands & commands, const Context &)
{
    /// Overview of the mutation algorithm.
    ///
    /// When the client executes a mutation, this method is called. It acquires block numbers in all
    /// partitions, saves them in the mutation entry and writes the mutation entry to a new ZK node in
    /// the /mutations folder. This block numbers are needed to determine which parts should be mutated and
    /// which shouldn't (parts inserted after the mutation will have the block number higher than the
    /// block number acquired by the mutation in that partition and so will not be mutatied).
    /// This block number is called "mutation version" in that partition.
    ///
    /// Mutation versions are acquired atomically in all partitions, so the case when an insert in some
    /// partition has the block number higher than the mutation version but the following insert into another
    /// partition acquires the block number lower than the mutation version in that partition is impossible.
    /// Another important invariant: mutation entries appear in /mutations in the order of their mutation
    /// versions (in any partition). This means that mutations form a sequence and we can execute them in
    /// the order of their mutation versions and not worry that some mutation with the smaller version
    /// will suddenly appear.
    ///
    /// During mutations individual parts are immutable - when we want to change the contents of a part
    /// we prepare the new part and add it to MergeTreeData (the original part gets replaced). The fact that
    /// we have mutated the part is recorded in the part->info.mutation field of MergeTreePartInfo.
    /// The relation with the original part is preserved because the new part covers the same block range
    /// as the original one.
    ///
    /// We then can for each part determine its "mutation version": the version of the last mutation in
    /// the mutation sequence that we regard as already applied to that part. All mutations with the greater
    /// version number will still need to be applied to that part.
    ///
    /// Execution of mutations is done asynchronously. All replicas watch the /mutations directory and
    /// load new mutation entries as they appear (see mutationsUpdatingTask()). Next we need to determine
    /// how to mutate individual parts consistently with part merges. This is done by the leader replica
    /// (see mergeSelectingTask() and class ReplicatedMergeTreeMergePredicate for details). Important
    /// invariants here are that a) all source parts for a single merge must have the same mutation version
    /// and b) any part can be mutated only once or merged only once (e.g. once we have decided to mutate
    /// a part then we need to execute that mutation and can assign merges only to the new part and not to the
    /// original part). Multiple consecutive mutations can be executed at once (without writing the
    /// intermediate result to a part).
    ///
    /// Leader replica records its decisions to the replication log (/log directory in ZK) in the form of
    /// MUTATE_PART entries and all replicas then execute them in the background pool
    /// (see tryExecutePartMutation() function). When a replica encounters a MUTATE_PART command, it is
    /// guaranteed that the corresponding mutation entry is already loaded (when we pull entries from
    /// replication log into the replica queue, we also load mutation entries). Note that just as with merges
    /// the replica can decide not to do the mutation locally and fetch the mutated part from another replica
    /// instead.
    ///
    /// Mutations of individual parts are in fact pretty similar to merges, e.g. their assignment and execution
    /// is governed by the same settings. TODO: support a single "merge-mutation" operation when the data
    /// read from the the source parts is first mutated on the fly to some uniform mutation version and then
    /// merged to a resulting part.
    ///
    /// After all needed parts are mutated (i.e. all active parts have the mutation version greater than
    /// the version of this mutation), the mutation is considered done and can be deleted.
    /// TODO: add a way to track the progress of mutations and a process to clean old mutations.

    ReplicatedMergeTreeMutationEntry entry;
    entry.source_replica = replica_name;
    entry.commands = commands;

    String mutations_path = zookeeper_path + "/mutations";

    /// Update the mutations_path node when creating the mutation and check its version to ensure that
    /// nodes for mutations are created in the same order as the corresponding block numbers.
    /// Should work well if the number of concurrent mutation requests is small.
    while (true)
    {
        auto zookeeper = getZooKeeper();

        Coordination::Stat mutations_stat;
        zookeeper->get(mutations_path, &mutations_stat);

        EphemeralLocksInAllPartitions block_number_locks(
            zookeeper_path + "/block_numbers", "block-", zookeeper_path + "/temp", *zookeeper);

        for (const auto & lock : block_number_locks.getLocks())
            entry.block_numbers[lock.partition_id] = lock.number;

        entry.create_time = time(nullptr);

        Coordination::Requests requests;
        requests.emplace_back(zkutil::makeSetRequest(mutations_path, String(), mutations_stat.version));
        requests.emplace_back(zkutil::makeCreateRequest(
            mutations_path + "/", entry.toString(), zkutil::CreateMode::PersistentSequential));

        Coordination::Responses responses;
        int32_t rc = zookeeper->tryMulti(requests, responses);

        if (rc == Coordination::ZOK)
        {
            const String & path_created =
                dynamic_cast<const Coordination::CreateResponse *>(responses[1].get())->path_created;
            entry.znode_name = path_created.substr(path_created.find_last_of('/') + 1);
            LOG_TRACE(log, "Created mutation with ID " << entry.znode_name);
            break;
        }
        else if (rc == Coordination::ZBADVERSION)
        {
            LOG_TRACE(log, "Version conflict when trying to create a mutation node, retrying...");
            continue;
        }
        else
            throw Coordination::Exception("Unable to create a mutation znode", rc);
    }
}

std::vector<MergeTreeMutationStatus> StorageReplicatedMergeTree::getMutationsStatus() const
{
    return queue.getMutationsStatus();
}


void StorageReplicatedMergeTree::clearOldPartsAndRemoveFromZK()
{
    /// Critical section is not required (since grabOldParts() returns unique part set on each call)

    auto table_lock = lockStructure(false, __PRETTY_FUNCTION__);
    auto zookeeper = getZooKeeper();

    MergeTreeData::DataPartsVector parts = data.grabOldParts();
    if (parts.empty())
        return;

    MergeTreeData::DataPartsVector parts_to_delete_only_from_filesystem;    // Only duplicates
    MergeTreeData::DataPartsVector parts_to_delete_completely;              // All parts except duplicates
    MergeTreeData::DataPartsVector parts_to_retry_deletion;                 // Parts that should be retried due to network problems
    MergeTreeData::DataPartsVector parts_to_remove_from_filesystem;         // Parts removed from ZK

    for (const auto & part : parts)
    {
        if (!part->is_duplicate)
            parts_to_delete_completely.emplace_back(part);
        else
            parts_to_delete_only_from_filesystem.emplace_back(part);
    }
    parts.clear();

    auto remove_parts_from_filesystem = [log=log] (const MergeTreeData::DataPartsVector & parts_to_remove)
    {
        for (auto & part : parts_to_remove)
        {
            try
            {
                part->remove();
            }
            catch (...)
            {
                tryLogCurrentException(log, "There is a problem with deleting part " + part->name + " from filesystem");
            }
        }
    };

    /// Delete duplicate parts from filesystem
    if (!parts_to_delete_only_from_filesystem.empty())
    {
        remove_parts_from_filesystem(parts_to_delete_only_from_filesystem);
        data.removePartsFinally(parts_to_delete_only_from_filesystem);

        LOG_DEBUG(log, "Removed " << parts_to_delete_only_from_filesystem.size() << " old duplicate parts");
    }

    /// Delete normal parts from ZooKeeper
    NameSet part_names_to_retry_deletion;
    try
    {
        Strings part_names_to_delete_completely;
        for (const auto & part : parts_to_delete_completely)
            part_names_to_delete_completely.emplace_back(part->name);

        LOG_DEBUG(log, "Removing " << parts_to_delete_completely.size() << " old parts from ZooKeeper");
        removePartsFromZooKeeper(zookeeper, part_names_to_delete_completely, &part_names_to_retry_deletion);
    }
    catch (...)
    {
        LOG_ERROR(log, "There is a problem with deleting parts from ZooKeeper: " << getCurrentExceptionMessage(true));
    }

    /// Part names that were reliably deleted from ZooKeeper should be deleted from filesystem
    auto num_reliably_deleted_parts = parts_to_delete_completely.size() - part_names_to_retry_deletion.size();
    LOG_DEBUG(log, "Removed " << num_reliably_deleted_parts << " old parts from ZooKeeper. Removing them from filesystem.");

    /// Delete normal parts on two sets
    for (auto & part : parts_to_delete_completely)
    {
        if (part_names_to_retry_deletion.count(part->name) == 0)
            parts_to_remove_from_filesystem.emplace_back(part);
        else
            parts_to_retry_deletion.emplace_back(part);
    }

    /// Will retry deletion
    if (!parts_to_retry_deletion.empty())
    {
        data.rollbackDeletingParts(parts_to_retry_deletion);
        LOG_DEBUG(log, "Will retry deletion of " << parts_to_retry_deletion.size() << " parts in the next time");
    }

    /// Remove parts from filesystem and finally from data_parts
    if (!parts_to_remove_from_filesystem.empty())
    {
        remove_parts_from_filesystem(parts_to_remove_from_filesystem);
        data.removePartsFinally(parts_to_remove_from_filesystem);

        LOG_DEBUG(log, "Removed " << parts_to_remove_from_filesystem.size() << " old parts");
    }
}


bool StorageReplicatedMergeTree::tryRemovePartsFromZooKeeperWithRetries(MergeTreeData::DataPartsVector & parts, size_t max_retries)
{
    Strings part_names_to_remove;
    for (const auto & part : parts)
        part_names_to_remove.emplace_back(part->name);

    return tryRemovePartsFromZooKeeperWithRetries(part_names_to_remove, max_retries);
}

bool StorageReplicatedMergeTree::tryRemovePartsFromZooKeeperWithRetries(const Strings & part_names, size_t max_retries)
{
    using MultiFuture = std::future<Coordination::MultiResponse>;

    size_t num_tries = 0;
    bool sucess = false;

    while (!sucess && (max_retries == 0 || num_tries < max_retries))
    {
        std::vector<MultiFuture> futures;
        futures.reserve(part_names.size());

        ++num_tries;
        sucess = true;

        try
        {
            auto zookeeper = getZooKeeper();

            for (const String & part_name : part_names)
            {
                Coordination::Requests ops;
                removePartFromZooKeeper(part_name, ops);

                futures.emplace_back(zookeeper->tryAsyncMulti(ops));
            }

            for (auto & future : futures)
            {
                auto response = future.get();

                if (response.error == 0 || response.error == Coordination::ZNONODE)
                    continue;

                if (Coordination::isHardwareError(response.error))
                {
                    sucess = false;
                    continue;
                }

                throw Coordination::Exception(response.error);
            }
        }
        catch (Coordination::Exception & e)
        {
            sucess = false;

            if (Coordination::isHardwareError(e.code))
                tryLogCurrentException(log, __PRETTY_FUNCTION__);
            else
                throw;
        }

        if (!sucess && num_tries < max_retries)
            std::this_thread::sleep_for(std::chrono::milliseconds(1000));
    }

    return sucess;
}

/// TODO: rewrite this code using async Multi ops after final ZooKeeper library update
void StorageReplicatedMergeTree::removePartsFromZooKeeper(zkutil::ZooKeeperPtr & zookeeper, const Strings & part_names,
                                                          NameSet * parts_should_be_retried)
{
    Coordination::Requests ops;
    auto it_first_node_in_batch = part_names.cbegin();

    for (auto it = part_names.cbegin(); it != part_names.cend(); ++it)
    {
        removePartFromZooKeeper(*it, ops);

        auto it_next = std::next(it);
        if (ops.size() >= zkutil::MULTI_BATCH_SIZE || it_next == part_names.cend())
        {
            Coordination::Responses unused_responses;
            auto code = zookeeper->tryMultiNoThrow(ops, unused_responses);
            ops.clear();

            if (code == Coordination::ZNONODE)
            {
                /// Fallback
                LOG_DEBUG(log, "There are no some part nodes in ZooKeeper, will remove part nodes sequentially");

                for (auto it_in_batch = it_first_node_in_batch; it_in_batch != it_next; ++it_in_batch)
                {
                    Coordination::Requests cur_ops;
                    removePartFromZooKeeper(*it_in_batch, cur_ops);
                    auto cur_code = zookeeper->tryMultiNoThrow(cur_ops, unused_responses);

                    if (cur_code == Coordination::ZNONODE)
                    {
                        LOG_DEBUG(log, "There is no part " << *it_in_batch << " in ZooKeeper, it was only in filesystem");
                    }
                    else if (parts_should_be_retried && Coordination::isHardwareError(cur_code))
                    {
                        parts_should_be_retried->emplace(*it_in_batch);
                    }
                    else if (cur_code)
                    {
                        LOG_WARNING(log, "Cannot remove part " << *it_in_batch << " from ZooKeeper: " << zkutil::ZooKeeper::error2string(cur_code));
                    }
                }
            }
            else if (parts_should_be_retried && Coordination::isHardwareError(code))
            {
                for (auto it_in_batch = it_first_node_in_batch; it_in_batch != it_next; ++it_in_batch)
                    parts_should_be_retried->emplace(*it_in_batch);
            }
            else if (code)
            {
                LOG_WARNING(log, "There was a problem with deleting " << (it_next - it_first_node_in_batch)
                    << " nodes from ZooKeeper: " << ::zkutil::ZooKeeper::error2string(code));
            }

            it_first_node_in_batch = it_next;
        }
    }
}


void StorageReplicatedMergeTree::clearBlocksInPartition(
    zkutil::ZooKeeper & zookeeper, const String & partition_id, Int64 min_block_num, Int64 max_block_num)
{
    Strings blocks;
    if (zookeeper.tryGetChildren(zookeeper_path + "/blocks", blocks))
        throw Exception(zookeeper_path + "/blocks doesn't exist", ErrorCodes::NOT_FOUND_NODE);

    String partition_prefix = partition_id + "_";
    zkutil::AsyncResponses<Coordination::GetResponse> get_futures;
    for (const String & block_id : blocks)
    {
        if (startsWith(block_id, partition_prefix))
        {
            String path = zookeeper_path + "/blocks/" + block_id;
            get_futures.emplace_back(path, zookeeper.asyncTryGet(path));
        }
    }

    zkutil::AsyncResponses<Coordination::RemoveResponse> to_delete_futures;
    for (auto & pair : get_futures)
    {
        const String & path = pair.first;
        auto result = pair.second.get();

        if (result.error == Coordination::ZNONODE)
            continue;

        ReadBufferFromString buf(result.data);
        Int64 block_num = 0;
        bool parsed = tryReadIntText(block_num, buf) && buf.eof();
        if (!parsed || (min_block_num <= block_num && block_num <= max_block_num))
            to_delete_futures.emplace_back(path, zookeeper.asyncTryRemove(path));
    }

    for (auto & pair : to_delete_futures)
    {
        const String & path = pair.first;
        int32_t rc = pair.second.get().error;
        if (rc == Coordination::ZNOTEMPTY)
        {
             /// Can happen if there are leftover block nodes with children created by previous server versions.
            zookeeper.removeRecursive(path);
        }
        else if (rc)
            LOG_WARNING(log,
                "Error while deleting ZooKeeper path `" << path << "`: " + zkutil::ZooKeeper::error2string(rc) << ", ignoring.");
    }

    LOG_TRACE(log, "Deleted " << to_delete_futures.size() << " deduplication block IDs in partition ID " << partition_id);
}

void StorageReplicatedMergeTree::replacePartitionFrom(const StoragePtr & source_table, const ASTPtr & partition, bool replace,
                                                      const Context & context)
{
    auto lock1 = lockStructure(false, __PRETTY_FUNCTION__);
    auto lock2 = source_table->lockStructure(false, __PRETTY_FUNCTION__);

    Stopwatch watch;
    MergeTreeData * src_data = data.checkStructureAndGetMergeTreeData(source_table);
    String partition_id = data.getPartitionIDFromQuery(partition, context);

    MergeTreeData::DataPartsVector src_all_parts = src_data->getDataPartsVectorInPartition(MergeTreeDataPartState::Committed, partition_id);
    MergeTreeData::DataPartsVector src_parts;
    MergeTreeData::MutableDataPartsVector dst_parts;
    Strings block_id_paths;
    Strings part_checksums;
    std::vector<EphemeralLockInZooKeeper> ephemeral_locks;

    LOG_DEBUG(log, "Cloning " << src_all_parts.size() << " parts");

    static const String TMP_PREFIX = "tmp_replace_from_";
    auto zookeeper = getZooKeeper();

    /// Firstly, generate last block number and compute drop_range
    /// NOTE: Even if we make ATTACH PARTITION instead of REPLACE PARTITION drop_range will not be empty, it will contain a block.
    /// So, such case has special meaning, if drop_range contains only one block it means that nothing to drop.
    MergeTreePartInfo drop_range;
    drop_range.partition_id = partition_id;
    drop_range.max_block = allocateBlockNumber(partition_id, zookeeper)->getNumber();
    drop_range.min_block = replace ? 0 : drop_range.max_block;
    drop_range.level = std::numeric_limits<decltype(drop_range.level)>::max();

    String drop_range_fake_part_name = getPartNamePossiblyFake(data.format_version, drop_range);

    if (drop_range.getBlocksCount() > 1)
    {
        /// We have to prohibit merges in drop_range, since new merge log entry appeared after this REPLACE FROM entry
        ///  could produce new merged part instead in place of just deleted parts.
        /// It is better to prohibit them on leader replica (like DROP PARTITION makes),
        ///  but it is inconvenient for a user since he could actually use source table from this replica.
        /// Therefore prohibit merges on the initializer server now and on the remaining servers when log entry will be executed.
        /// It does not provides strong guarantees, but is suitable for intended use case (assume merges are quite rare).

        {
            std::lock_guard<std::mutex> merge_selecting_lock(merge_selecting_mutex);
            queue.disableMergesInRange(drop_range_fake_part_name);
        }
    }

    for (size_t i = 0; i < src_all_parts.size(); ++i)
    {
        /// We also make some kind of deduplication to avoid duplicated parts in case of ATTACH PARTITION
        /// Assume that merges in the partiton are quite rare
        /// Save deduplication block ids with special prefix replace_partition

        auto & src_part = src_all_parts[i];
        String hash_hex = src_part->checksums.getTotalChecksumHex();
        String block_id_path = replace ? "" : (zookeeper_path + "/blocks/" + partition_id + "_replace_from_" + hash_hex);

        auto lock = allocateBlockNumber(partition_id, zookeeper, block_id_path);
        if (!lock)
        {
            LOG_INFO(log, "Part " << src_part->name << " (hash " << hash_hex << ") has been already attached");
            continue;
        }

        UInt64 index = lock->getNumber();
        MergeTreePartInfo dst_part_info(partition_id, index, index, src_part->info.level);
        auto dst_part = data.cloneAndLoadDataPart(src_part, TMP_PREFIX, dst_part_info);

        src_parts.emplace_back(src_part);
        dst_parts.emplace_back(dst_part);
        ephemeral_locks.emplace_back(std::move(*lock));
        block_id_paths.emplace_back(block_id_path);
        part_checksums.emplace_back(hash_hex);
    }

    ReplicatedMergeTreeLogEntryData entry;
    {
        entry.type = ReplicatedMergeTreeLogEntryData::REPLACE_RANGE;
        entry.source_replica = replica_name;
        entry.create_time = time(nullptr);
        entry.replace_range_entry = std::make_shared<ReplicatedMergeTreeLogEntryData::ReplaceRangeEntry>();

        auto & entry_replace = *entry.replace_range_entry;
        entry_replace.drop_range_part_name = drop_range_fake_part_name;
        entry_replace.from_database = src_data->database_name;
        entry_replace.from_table = src_data->table_name;
        for (const auto & part : src_parts)
            entry_replace.src_part_names.emplace_back(part->name);
        for (const auto & part : dst_parts)
            entry_replace.new_part_names.emplace_back(part->name);
        for (const String & checksum : part_checksums)
            entry_replace.part_names_checksums.emplace_back(checksum);
        entry_replace.columns_version = columns_version;
    }

    /// We are almost ready to commit changes, remove fetches and merges from drop range
    queue.removePartProducingOpsInRange(zookeeper, drop_range, entry);

    /// Remove deduplication block_ids of replacing parts
    if (replace)
        clearBlocksInPartition(*zookeeper, drop_range.partition_id, drop_range.max_block, drop_range.max_block);

    MergeTreeData::DataPartsVector parts_to_remove;
    Coordination::Responses op_results;

    try
    {
        Coordination::Requests ops;
        for (size_t i = 0; i < dst_parts.size(); ++i)
        {
            getCommitPartOps(ops, dst_parts[i], block_id_paths[i]);
            ephemeral_locks[i].getUnlockOps(ops);

            if (ops.size() > zkutil::MULTI_BATCH_SIZE)
            {
                /// It is unnecessary to add parts to working set until we commit log entry
                zookeeper->multi(ops);
                ops.clear();
            }
        }

        ops.emplace_back(zkutil::makeCreateRequest(zookeeper_path + "/log/log-", entry.toString(), zkutil::CreateMode::PersistentSequential));

        MergeTreeData::Transaction transaction;
        {
            auto data_parts_lock = data.lockParts();

            for (MergeTreeData::MutableDataPartPtr & part : dst_parts)
                data.renameTempPartAndReplace(part, nullptr, &transaction, data_parts_lock);
        }

        op_results = zookeeper->multi(ops);

        {
            auto data_parts_lock = data.lockParts();

            transaction.commit(&data_parts_lock);
            if (replace)
                parts_to_remove = data.removePartsInRangeFromWorkingSet(drop_range, true, false, data_parts_lock);
        }

        PartLog::addNewParts(this->context, dst_parts, watch.elapsed());
    }
    catch (...)
    {
        PartLog::addNewParts(this->context, dst_parts, watch.elapsed(), ExecutionStatus::fromCurrentException());
        throw;
    }

    String log_znode_path = dynamic_cast<const Coordination::CreateResponse &>(*op_results.back()).path_created;
    entry.znode_name = log_znode_path.substr(log_znode_path.find_last_of('/') + 1);

    for (auto & lock : ephemeral_locks)
        lock.assumeUnlocked();

    /// Forcibly remove replaced parts from ZooKeeper
    tryRemovePartsFromZooKeeperWithRetries(parts_to_remove);

    /// Speedup removing of replaced parts from filesystem
    parts_to_remove.clear();
    cleanup_thread.wakeup();

    /// If necessary, wait until the operation is performed on all replicas.
    if (context.getSettingsRef().replication_alter_partitions_sync > 1)
        waitForAllReplicasToProcessLogEntry(entry);
}

void StorageReplicatedMergeTree::getCommitPartOps(
    Coordination::Requests & ops,
    MergeTreeData::MutableDataPartPtr & part,
    const String & block_id_path) const
{
    const String & part_name = part->name;

    if (!block_id_path.empty())
    {
        /// Make final duplicate check and commit block_id
        ops.emplace_back(
            zkutil::makeCreateRequest(
                block_id_path,
                part_name,  /// We will be able to know original part number for duplicate blocks, if we want.
                zkutil::CreateMode::Persistent));
    }

    /// Information about the part, in the replica data.

    ops.emplace_back(zkutil::makeCheckRequest(
        zookeeper_path + "/columns",
        columns_version));
    ops.emplace_back(zkutil::makeCreateRequest(
        replica_path + "/parts/" + part->name,
        "",
        zkutil::CreateMode::Persistent));
    ops.emplace_back(zkutil::makeCreateRequest(
        replica_path + "/parts/" + part->name + "/columns",
        part->columns.toString(),
        zkutil::CreateMode::Persistent));
    ops.emplace_back(zkutil::makeCreateRequest(
        replica_path + "/parts/" + part->name + "/checksums",
        getChecksumsForZooKeeper(part->checksums),
        zkutil::CreateMode::Persistent));
}

ReplicatedMergeTreeAddress StorageReplicatedMergeTree::getReplicatedMergeTreeAddress() const
{
    auto host_port = context.getInterserverIOAddress();

    ReplicatedMergeTreeAddress res;
    res.host = host_port.first;
    res.replication_port = host_port.second;
    res.queries_port = context.getTCPPort();
    res.database = database_name;
    res.table = table_name;
    res.scheme = context.getInterserverScheme();
    return res;
}

ActionLock StorageReplicatedMergeTree::getActionLock(StorageActionBlockType action_type)
{
    if (action_type == ActionLocks::PartsMerge)
        return merger_mutator.actions_blocker.cancel();

    if (action_type == ActionLocks::PartsFetch)
        return fetcher.blocker.cancel();

    if (action_type == ActionLocks::PartsSend)
        return data_parts_exchange_endpoint_holder ? data_parts_exchange_endpoint_holder->getBlocker().cancel() : ActionLock();

    if (action_type == ActionLocks::ReplicationQueue)
        return queue.actions_blocker.cancel();

    return {};
}


bool StorageReplicatedMergeTree::waitForShrinkingQueueSize(size_t queue_size, UInt64 max_wait_milliseconds)
{
    /// Let's fetch new log entries firstly
    queue.pullLogsToQueue(getZooKeeper());

    Stopwatch watch;
    Poco::Event event;
    std::atomic<bool> cond_reached{false};

    auto callback = [&event, &cond_reached, queue_size] (size_t new_queue_size)
    {
        if (new_queue_size <= queue_size)
            cond_reached.store(true, std::memory_order_relaxed);

        event.set();
    };

    auto handler = queue.addSubscriber(std::move(callback));

    while (true)
    {
        event.tryWait(50);

        if (max_wait_milliseconds && watch.elapsedMilliseconds() > max_wait_milliseconds)
            break;

        if (cond_reached)
            break;

        if (partial_shutdown_called)
            throw Exception("Shutdown is called for table", ErrorCodes::ABORTED);
    }

    return cond_reached.load(std::memory_order_relaxed);
}


bool StorageReplicatedMergeTree::dropPartsInPartition(
    zkutil::ZooKeeper & zookeeper, String & partition_id, StorageReplicatedMergeTree::LogEntry & entry, bool detach)
{
    MergeTreePartInfo drop_range_info;
    if (!getFakePartCoveringAllPartsInPartition(partition_id, drop_range_info))
    {
        LOG_INFO(log, "Will not drop partition " << partition_id << ", it is empty.");
        return false;
    }

    clearBlocksInPartition(zookeeper, partition_id, drop_range_info.min_block, drop_range_info.max_block);

    /** Forbid to choose the parts to be deleted for merging.
      * Invariant: after the `DROP_RANGE` entry appears in the log, merge of deleted parts will not appear in the log.
      */
    String drop_range_fake_part_name = getPartNamePossiblyFake(data.format_version, drop_range_info);
    {
        std::lock_guard<std::mutex> merge_selecting_lock(merge_selecting_mutex);
        queue.disableMergesInRange(drop_range_fake_part_name);
    }

    LOG_DEBUG(log, "Disabled merges covered by range " << drop_range_fake_part_name);

    /// Finally, having achieved the necessary invariants, you can put an entry in the log.
    entry.type = LogEntry::DROP_RANGE;
    entry.source_replica = replica_name;
    entry.new_part_name = drop_range_fake_part_name;
    entry.detach = detach;
    entry.create_time = time(nullptr);

    String log_znode_path = zookeeper.create(zookeeper_path + "/log/log-", entry.toString(), zkutil::CreateMode::PersistentSequential);
    entry.znode_name = log_znode_path.substr(log_znode_path.find_last_of('/') + 1);

    return true;
}

}<|MERGE_RESOLUTION|>--- conflicted
+++ resolved
@@ -591,7 +591,6 @@
     auto zookeeper = getZooKeeper();
 
     LOG_DEBUG(log, "Creating replica " << replica_path);
-<<<<<<< HEAD
     
     int32_t code;
     
@@ -623,135 +622,6 @@
         else
             zkutil::KeeperMultiException::check(code, ops, resps);
     } while (code == ZooKeeperImpl::ZooKeeper::ZBADVERSION);
-=======
-
-    /// Create an empty replica. We'll create `columns` node at the end - we'll use it as a sign that replica creation is complete.
-    Coordination::Requests ops;
-    ops.emplace_back(zkutil::makeCreateRequest(replica_path, "", zkutil::CreateMode::Persistent));
-    ops.emplace_back(zkutil::makeCreateRequest(replica_path + "/host", "", zkutil::CreateMode::Persistent));
-    ops.emplace_back(zkutil::makeCreateRequest(replica_path + "/log_pointer", "", zkutil::CreateMode::Persistent));
-    ops.emplace_back(zkutil::makeCreateRequest(replica_path + "/queue", "", zkutil::CreateMode::Persistent));
-    ops.emplace_back(zkutil::makeCreateRequest(replica_path + "/parts", "", zkutil::CreateMode::Persistent));
-    ops.emplace_back(zkutil::makeCreateRequest(replica_path + "/flags", "", zkutil::CreateMode::Persistent));
-
-    try
-    {
-        zookeeper->multi(ops);
-    }
-    catch (const Coordination::Exception & e)
-    {
-        if (e.code == Coordination::ZNODEEXISTS)
-            throw Exception("Replica " + replica_path + " already exists.", ErrorCodes::REPLICA_IS_ALREADY_EXIST);
-
-        throw;
-    }
-
-    /** You need to change the data of nodes/replicas to anything, so that the thread that removes old entries in the log,
-      *  stumbled over this change and does not delete the entries we have not yet read.
-      */
-    zookeeper->set(zookeeper_path + "/replicas", "last added replica: " + replica_name);
-
-    Strings replicas = zookeeper->getChildren(zookeeper_path + "/replicas");
-
-    /** "Reference" replica, from which we take information about the set of parts, queue and pointer to the log.
-      * Take random replica created earlier than this.
-      */
-    String source_replica;
-
-    Coordination::Stat stat;
-    zookeeper->exists(replica_path, &stat);
-    auto my_create_time = stat.czxid;
-
-    std::shuffle(replicas.begin(), replicas.end(), rng);
-    for (const String & replica : replicas)
-    {
-        if (!zookeeper->exists(zookeeper_path + "/replicas/" + replica, &stat))
-            throw Exception("Replica " + zookeeper_path + "/replicas/" + replica + " was removed from right under our feet.",
-                            ErrorCodes::NO_SUCH_REPLICA);
-        if (stat.czxid < my_create_time)
-        {
-            source_replica = replica;
-            break;
-        }
-    }
-
-    if (source_replica.empty())
-    {
-        LOG_INFO(log, "This is the first replica");
-    }
-    else
-    {
-        LOG_INFO(log, "Will mimic " << source_replica);
-
-        String source_path = zookeeper_path + "/replicas/" + source_replica;
-
-        /** If the reference/master replica is not yet fully created, let's wait.
-          * NOTE: If something went wrong while creating it, we can hang around forever.
-          *    You can create an ephemeral node at the time of creation to make sure that the replica is created, and not abandoned.
-          *    The same can be done for the table. You can automatically delete a replica/table node,
-          *     if you see that it was not created up to the end, and the one who created it died.
-          */
-        while (!zookeeper->exists(source_path + "/columns"))
-        {
-            LOG_INFO(log, "Waiting for replica " << source_path << " to be fully created");
-
-            zkutil::EventPtr event = std::make_shared<Poco::Event>();
-            if (zookeeper->exists(source_path + "/columns", nullptr, event))
-            {
-                LOG_WARNING(log, "Oops, a watch has leaked");
-                break;
-            }
-
-            event->wait();
-        }
-
-        /// The order of the following three actions is important. Entries in the log can be duplicated, but they can not be lost.
-
-        /// Copy reference to the log from `reference/master` replica.
-        zookeeper->set(replica_path + "/log_pointer", zookeeper->get(source_path + "/log_pointer"));
-
-        /// Let's remember the queue of the reference/master replica.
-        Strings source_queue_names = zookeeper->getChildren(source_path + "/queue");
-        std::sort(source_queue_names.begin(), source_queue_names.end());
-        Strings source_queue;
-        for (const String & entry_name : source_queue_names)
-        {
-            String entry;
-            if (!zookeeper->tryGet(source_path + "/queue/" + entry_name, entry))
-                continue;
-            source_queue.push_back(entry);
-        }
-
-        /// Add to the queue jobs to receive all the active parts that the reference/master replica has.
-        Strings parts = zookeeper->getChildren(source_path + "/parts");
-        ActiveDataPartSet active_parts_set(data.format_version, parts);
-
-        Strings active_parts = active_parts_set.getParts();
-        for (const String & name : active_parts)
-        {
-            LogEntry log_entry;
-            log_entry.type = LogEntry::GET_PART;
-            log_entry.source_replica = "";
-            log_entry.new_part_name = name;
-            log_entry.create_time = tryGetPartCreateTime(zookeeper, source_path, name);
-
-            zookeeper->create(replica_path + "/queue/queue-", log_entry.toString(), zkutil::CreateMode::PersistentSequential);
-        }
-        LOG_DEBUG(log, "Queued " << active_parts.size() << " parts to be fetched");
-
-        /// Add content of the reference/master replica queue to the queue.
-        for (const String & entry : source_queue)
-        {
-            zookeeper->create(replica_path + "/queue/queue-", entry, zkutil::CreateMode::PersistentSequential);
-        }
-
-        /// It will then be loaded into the queue variable in `queue.initialize` method.
-
-        LOG_DEBUG(log, "Copied " << source_queue.size() << " queue entries");
-    }
-
-    zookeeper->create(replica_path + "/columns", getColumns().toString(), zkutil::CreateMode::Persistent);
->>>>>>> 9b358e03
 }
 
 
