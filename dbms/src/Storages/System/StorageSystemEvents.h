--- conflicted
+++ resolved
@@ -15,18 +15,6 @@
 {
 public:
     std::string getName() const override { return "SystemEvents"; }
-<<<<<<< HEAD
-    std::string getTableName() const override { return name; }
-
-    BlockInputStreams read(
-        const Names & column_names,
-        const SelectQueryInfo & query_info,
-        const Context & context,
-        QueryProcessingStage::Enum processed_stage,
-        size_t max_block_size,
-        unsigned num_streams) override;
-=======
->>>>>>> 2ebe6beb
 
     static NamesAndTypesList getNamesAndTypes();
 
