--- conflicted
+++ resolved
@@ -15,11 +15,7 @@
 /** Implements `functions`system table, which allows you to get a list
   * all normal and aggregate functions.
   */
-<<<<<<< HEAD
- class StorageSystemFunctions : public ext::shared_ptr_helper<StorageSystemFunctions>, public IStorageSystemOneBlock<StorageSystemFunctions>
-=======
 class StorageSystemFunctions : public ext::shared_ptr_helper<StorageSystemFunctions>, public IStorageSystemOneBlock<StorageSystemFunctions>
->>>>>>> 15cc1cf9
 {
 public:
     std::string getName() const override { return "SystemFunctions"; }
