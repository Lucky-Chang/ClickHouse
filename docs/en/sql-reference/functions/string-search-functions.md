--- conflicted
+++ resolved
@@ -29,16 +29,9 @@
 
 **Arguments**
 
-<<<<<<< HEAD
--   `haystack` — string, in which substring will to be searched. [String](../../sql-reference/syntax.md#syntax-string-literal).
--   `needle` — substring to be searched. [String](../../sql-reference/syntax.md#syntax-string-literal).
--   `start_pos` – Optional parameter, position of the first character in the string to start search. [UInt](../../sql-reference/data-types/int-uint.md).
--   `needle in haystack` — additional parameter
-=======
 -   `haystack` — String, in which substring will to be searched. [String](../../sql-reference/syntax.md#syntax-string-literal).
 -   `needle` — Substring to be searched. [String](../../sql-reference/syntax.md#syntax-string-literal).
 -   `start_pos` — Optional parameter, position of the first character in the string to start search. [UInt](../../sql-reference/data-types/int-uint.md).
->>>>>>> ac5fdda9
 
 **Returned values**
 
