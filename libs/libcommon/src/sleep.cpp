#include "common/sleep.h"

#include <time.h>
#include <errno.h>

#if defined(__APPLE__)
#include <mach/mach.h>
#include <mach/mach_time.h>
#endif

/**
  * Sleep with nanoseconds precision. Tolerant to signal interruptions
  *
  * In case query profiler is turned on, all threads spawned for
  * query execution are repeatedly interrupted by signals from timer.
  * Functions for relative sleep (sleep(3), nanosleep(2), etc.) have
  * problems in this setup and man page for nanosleep(2) suggests
  * using absolute deadlines, for instance clock_nanosleep(2).
  */
void sleepForNanoseconds(uint64_t nanoseconds)
{
<<<<<<< HEAD
#if defined(OS_LINUX)
=======
# if defined(__APPLE__)
    //https://developer.apple.com/library/archive/technotes/tn2169/_index.html
    //https://dshil.github.io/blog/missed-os-x-clock-guide/
    static mach_timebase_info_data_t timebase_info = {0};
    if (timebase_info.denom == 0)
        mach_timebase_info(&timebase_info);

    uint64_t time_to_wait = nanoseconds * timebase_info.denom / timebase_info.numer;
    uint64_t now = mach_absolute_time();

    while (mach_wait_until(now + time_to_wait) != KERN_SUCCESS);
#else
>>>>>>> 68fb36df
    constexpr auto clock_type = CLOCK_MONOTONIC;

    struct timespec current_time;
    clock_gettime(clock_type, &current_time);

    constexpr uint64_t resolution = 1'000'000'000;
    struct timespec finish_time = current_time;

    finish_time.tv_nsec += nanoseconds % resolution;
    const uint64_t extra_second = finish_time.tv_nsec / resolution;
    finish_time.tv_nsec %= resolution;

    finish_time.tv_sec += (nanoseconds / resolution) + extra_second;

    while (clock_nanosleep(clock_type, TIMER_ABSTIME, &finish_time, nullptr) == EINTR);
<<<<<<< HEAD
#elif defined(OS_DARWIN)
    // TODO: implement me!
#else
#   error "sleepForNanoseconds not supported for this platform!"
=======
>>>>>>> 68fb36df
#endif
}

void sleepForMicroseconds(uint64_t microseconds)
{
    sleepForNanoseconds(microseconds * 1000);
}

void sleepForMilliseconds(uint64_t milliseconds)
{
    sleepForMicroseconds(milliseconds * 1000);
}

void sleepForSeconds(uint64_t seconds)
{
    sleepForMilliseconds(seconds * 1000);
}<|MERGE_RESOLUTION|>--- conflicted
+++ resolved
@@ -3,7 +3,7 @@
 #include <time.h>
 #include <errno.h>
 
-#if defined(__APPLE__)
+#if defined(OS_DARWIN)
 #include <mach/mach.h>
 #include <mach/mach_time.h>
 #endif
@@ -19,10 +19,7 @@
   */
 void sleepForNanoseconds(uint64_t nanoseconds)
 {
-<<<<<<< HEAD
-#if defined(OS_LINUX)
-=======
-# if defined(__APPLE__)
+#if defined(OS_DARWIN)
     //https://developer.apple.com/library/archive/technotes/tn2169/_index.html
     //https://dshil.github.io/blog/missed-os-x-clock-guide/
     static mach_timebase_info_data_t timebase_info = {0};
@@ -34,7 +31,6 @@
 
     while (mach_wait_until(now + time_to_wait) != KERN_SUCCESS);
 #else
->>>>>>> 68fb36df
     constexpr auto clock_type = CLOCK_MONOTONIC;
 
     struct timespec current_time;
@@ -50,13 +46,6 @@
     finish_time.tv_sec += (nanoseconds / resolution) + extra_second;
 
     while (clock_nanosleep(clock_type, TIMER_ABSTIME, &finish_time, nullptr) == EINTR);
-<<<<<<< HEAD
-#elif defined(OS_DARWIN)
-    // TODO: implement me!
-#else
-#   error "sleepForNanoseconds not supported for this platform!"
-=======
->>>>>>> 68fb36df
 #endif
 }
 
