--- conflicted
+++ resolved
@@ -49,11 +49,8 @@
     void truncateFile(const String & path, size_t size) override;
     const String getType() const override { return delegate->getType(); }
     Executor & getExecutor() override;
-<<<<<<< HEAD
     void onFreeze(const String & path) override;
-=======
     SyncGuardPtr getDirectorySyncGuard(const String & path) const override;
->>>>>>> cd1f11c8
 
 protected:
     DiskPtr delegate;
