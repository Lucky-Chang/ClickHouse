#include "ThreadPoolRemoteFSReader.h"

#include <Core/UUID.h>
#include <Common/Exception.h>
#include <Common/ProfileEvents.h>
#include <Common/CurrentMetrics.h>
#include <Common/Stopwatch.h>
#include <Common/assert_cast.h>
#include <Common/setThreadName.h>
#include <Common/CurrentThread.h>

#include <IO/SeekableReadBuffer.h>

#include <future>
#include <iostream>


namespace ProfileEvents
{
    extern const Event RemoteFSReadMicroseconds;
    extern const Event RemoteFSReadBytes;
}

namespace CurrentMetrics
{
    extern const Metric Read;
}

namespace DB
{

ReadBufferFromRemoteFSGather::ReadResult ThreadPoolRemoteFSReader::RemoteFSFileDescriptor::readInto(char * data, size_t size, size_t offset, size_t ignore)
{
    return reader->readInto(data, size, offset, ignore);
}


ThreadPoolRemoteFSReader::ThreadPoolRemoteFSReader(size_t pool_size, size_t queue_size_)
    : pool(pool_size, pool_size, queue_size_)
{
}


std::future<IAsynchronousReader::Result> ThreadPoolRemoteFSReader::submit(Request request)
{
    ThreadGroupStatusPtr running_group = CurrentThread::isInitialized() && CurrentThread::get().getThreadGroup()
            ? CurrentThread::get().getThreadGroup()
            : MainThreadStatus::getInstance().getThreadGroup();

    ContextPtr query_context;
    if (CurrentThread::isInitialized())
        query_context = CurrentThread::get().getQueryContext();

    if (!query_context)
    {
        if (!shared_query_context)
        {
            ContextPtr global_context = CurrentThread::isInitialized() ? CurrentThread::get().getGlobalContext() : nullptr;
            if (global_context)
            {
                shared_query_context = Context::createCopy(global_context);
                shared_query_context->makeQueryContext();
            }
        }

        if (shared_query_context)
        {
            shared_query_context->setCurrentQueryId(toString(UUIDHelpers::generateV4()));
            query_context = shared_query_context;
        }
    }

    auto task = std::make_shared<std::packaged_task<Result()>>([request, running_group, query_context]
    {
        ThreadStatus thread_status;

        /// To be able to pass ProfileEvents.
        if (running_group)
            thread_status.attachQuery(running_group);

        /// Save query context if any, because cache implementation needs it.
        if (query_context)
            thread_status.attachQueryContext(query_context);

        setThreadName("VFSRead");

        CurrentMetrics::Increment metric_increment{CurrentMetrics::Read};
        auto * remote_fs_fd = assert_cast<RemoteFSFileDescriptor *>(request.descriptor.get());

        Stopwatch watch(CLOCK_MONOTONIC);

        ReadBufferFromRemoteFSGather::ReadResult result;
        try
        {
            result = remote_fs_fd->readInto(request.buf, request.size, request.offset, request.ignore);
        }
        catch (...)
        {
            if (running_group)
                CurrentThread::detachQuery();
            throw;
        }

        watch.stop();

<<<<<<< HEAD
        thread_status.detachQuery(/* if_not_detached */true);
=======
        if (running_group)
            CurrentThread::detachQuery();

        ProfileEvents::increment(ProfileEvents::RemoteFSReadMicroseconds, watch.elapsedMicroseconds());
        ProfileEvents::increment(ProfileEvents::RemoteFSReadBytes, result.offset ? result.size - result.offset : result.size);
>>>>>>> b56beeca

        return Result{ .size = result.size, .offset = result.offset };
    });

    auto future = task->get_future();

    /// ThreadPool is using "bigger is higher priority" instead of "smaller is more priority".
    pool.scheduleOrThrow([task]{ (*task)(); }, -request.priority);

    return future;
}
}<|MERGE_RESOLUTION|>--- conflicted
+++ resolved
@@ -103,15 +103,10 @@
 
         watch.stop();
 
-<<<<<<< HEAD
-        thread_status.detachQuery(/* if_not_detached */true);
-=======
-        if (running_group)
-            CurrentThread::detachQuery();
-
         ProfileEvents::increment(ProfileEvents::RemoteFSReadMicroseconds, watch.elapsedMicroseconds());
         ProfileEvents::increment(ProfileEvents::RemoteFSReadBytes, result.offset ? result.size - result.offset : result.size);
->>>>>>> b56beeca
+
+        thread_status.detachQuery(/* if_not_detached */true);
 
         return Result{ .size = result.size, .offset = result.offset };
     });
