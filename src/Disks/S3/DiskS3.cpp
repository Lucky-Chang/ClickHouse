#include "DiskS3.h"

#if USE_AWS_S3
#include "Disks/DiskFactory.h"

#include <bitset>
#include <random>
#include <utility>

#include <boost/algorithm/string.hpp>

#include <base/scope_guard_safe.h>
#include <base/unit.h>
#include <base/FnTraits.h>

#include <Common/checkStackSize.h>
#include <Common/createHardLink.h>
#include <Common/quoteString.h>
#include <Common/thread_local_rng.h>
#include <Common/getRandomASCIIString.h>
#include <Common/FileCacheFactory.h>

#include <Interpreters/Context.h>
#include <Interpreters/threadPoolCallbackRunner.h>
#include <IO/ReadBufferFromS3.h>
#include <IO/ReadBufferFromString.h>
#include <IO/ReadHelpers.h>
#include <IO/SeekAvoidingReadBuffer.h>
#include <IO/WriteBufferFromS3.h>
#include <IO/WriteHelpers.h>

#include <Disks/RemoteDisksCommon.h>
#include <Disks/IO/ReadBufferFromRemoteFSGather.h>
#include <Disks/IO/AsynchronousReadIndirectBufferFromRemoteFS.h>
#include <Disks/IO/ReadIndirectBufferFromRemoteFS.h>
#include <Disks/IO/WriteIndirectBufferFromRemoteFS.h>
#include <Disks/IO/ThreadPoolRemoteFSReader.h>

#include <aws/s3/model/CopyObjectRequest.h>
#include <aws/s3/model/DeleteObjectsRequest.h>
#include <aws/s3/model/GetObjectRequest.h>
#include <aws/s3/model/ListObjectsV2Request.h>
#include <aws/s3/model/HeadObjectRequest.h>
#include <aws/s3/model/CreateMultipartUploadRequest.h>
#include <aws/s3/model/CompleteMultipartUploadRequest.h>
#include <aws/s3/model/UploadPartCopyRequest.h>
#include <aws/s3/model/AbortMultipartUploadRequest.h>


namespace DB
{

namespace ErrorCodes
{
    extern const int S3_ERROR;
    extern const int FILE_ALREADY_EXISTS;
    extern const int UNKNOWN_FORMAT;
    extern const int BAD_ARGUMENTS;
    extern const int LOGICAL_ERROR;
}

/// Helper class to collect keys into chunks of maximum size (to prepare batch requests to AWS API)
/// see https://docs.aws.amazon.com/AmazonS3/latest/API/API_DeleteObjects.html
class S3PathKeeper : public RemoteFSPathKeeper
{
public:
    using Chunk = Aws::Vector<Aws::S3::Model::ObjectIdentifier>;
    using Chunks = std::list<Chunk>;

    explicit S3PathKeeper(size_t chunk_limit_) : RemoteFSPathKeeper(chunk_limit_) {}

    void addPath(const String & path) override
    {
        if (chunks.empty() || chunks.back().size() >= chunk_limit)
        {
            /// add one more chunk
            chunks.push_back(Chunks::value_type());
            chunks.back().reserve(chunk_limit);
        }
        Aws::S3::Model::ObjectIdentifier obj;
        obj.SetKey(path);
        chunks.back().push_back(obj);
    }

    void removePaths(Fn<void(Chunk &&)> auto && remove_chunk_func)
    {
        for (auto & chunk : chunks)
            remove_chunk_func(std::move(chunk));
    }

    static String getChunkKeys(const Chunk & chunk)
    {
        String res;
        for (const auto & obj : chunk)
        {
            const auto & key = obj.GetKey();
            if (!res.empty())
                res.append(", ");
            res.append(key.c_str(), key.size());
        }
        return res;
    }

private:
    Chunks chunks;
};

template <typename Result, typename Error>
void throwIfError(Aws::Utils::Outcome<Result, Error> & response)
{
    if (!response.IsSuccess())
    {
        const auto & err = response.GetError();
        throw Exception(std::to_string(static_cast<int>(err.GetErrorType())) + ": " + err.GetMessage(), ErrorCodes::S3_ERROR);
    }
}

template <typename Result, typename Error>
void throwIfError(const Aws::Utils::Outcome<Result, Error> & response)
{
    if (!response.IsSuccess())
    {
        const auto & err = response.GetError();
        throw Exception(err.GetMessage(), static_cast<int>(err.GetErrorType()));
    }
}
template <typename Result, typename Error>
void logIfError(Aws::Utils::Outcome<Result, Error> & response, Fn<String()> auto && msg)
{
    try
    {
        throwIfError(response);
    }
    catch (...)
    {
        tryLogCurrentException(__PRETTY_FUNCTION__, msg());
    }
}

template <typename Result, typename Error>
void logIfError(const Aws::Utils::Outcome<Result, Error> & response, Fn<String()> auto && msg)
{
    try
    {
        throwIfError(response);
    }
    catch (...)
    {
        tryLogCurrentException(__PRETTY_FUNCTION__, msg());
    }
}

DiskS3::DiskS3(
    String name_,
    String bucket_,
    String s3_root_path_,
    DiskPtr metadata_disk_,
    FileCachePtr cache_,
    ContextPtr context_,
    SettingsPtr settings_,
    GetDiskSettings settings_getter_)
    : IDiskRemote(name_, s3_root_path_, metadata_disk_, std::move(cache_), "DiskS3", settings_->thread_pool_size)
    , bucket(std::move(bucket_))
    , current_settings(std::move(settings_))
    , settings_getter(settings_getter_)
    , context(context_)
{
}

RemoteFSPathKeeperPtr DiskS3::createFSPathKeeper() const
{
    auto settings = current_settings.get();
    return std::make_shared<S3PathKeeper>(settings->objects_chunk_size_to_delete);
}

void DiskS3::removeFromRemoteFS(RemoteFSPathKeeperPtr fs_paths_keeper)
{
    auto settings = current_settings.get();
    auto * s3_paths_keeper = dynamic_cast<S3PathKeeper *>(fs_paths_keeper.get());

    if (s3_paths_keeper)
        s3_paths_keeper->removePaths([&](S3PathKeeper::Chunk && chunk)
        {
            String keys = S3PathKeeper::getChunkKeys(chunk);
            LOG_TRACE(log, "Remove AWS keys {}", keys);
            Aws::S3::Model::Delete delkeys;
            delkeys.SetObjects(chunk);
            Aws::S3::Model::DeleteObjectsRequest request;
            request.SetBucket(bucket);
            request.SetDelete(delkeys);
            auto outcome = settings->client->DeleteObjects(request);
            // Do not throw here, continue deleting other chunks
            logIfError(outcome, [&](){return "Can't remove AWS keys: " + keys;});
        });
}

void DiskS3::moveFile(const String & from_path, const String & to_path)
{
    auto settings = current_settings.get();

    moveFile(from_path, to_path, settings->send_metadata);
}

void DiskS3::moveFile(const String & from_path, const String & to_path, bool send_metadata)
{
    if (exists(to_path))
        throw Exception("File already exists: " + to_path, ErrorCodes::FILE_ALREADY_EXISTS);

    if (send_metadata)
    {
        auto revision = ++revision_counter;
        const ObjectMetadata object_metadata {
            {"from_path", from_path},
            {"to_path", to_path}
        };
        createFileOperationObject("rename", revision, object_metadata);
    }
    metadata_disk->moveFile(from_path, to_path);
}

std::unique_ptr<ReadBufferFromFileBase> DiskS3::readFile(const String & path, const ReadSettings & read_settings, std::optional<size_t>, std::optional<size_t>) const
{
    auto settings = current_settings.get();
    auto metadata = readMetadata(path);

    LOG_TEST(log, "Read from file by path: {}. Existing S3 objects: {}",
        backQuote(metadata_disk->getPath() + path), metadata.remote_fs_objects.size());

    ReadSettings disk_read_settings{read_settings};
    if (cache)
        disk_read_settings.remote_fs_cache = cache;

    auto s3_impl = std::make_unique<ReadBufferFromS3Gather>(
        path, settings->client, bucket, metadata,
        settings->s3_max_single_read_retries, disk_read_settings);

    if (read_settings.remote_fs_method == RemoteFSReadMethod::threadpool)
    {
        auto reader = getThreadPoolReader();
        return std::make_unique<AsynchronousReadIndirectBufferFromRemoteFS>(reader, disk_read_settings, std::move(s3_impl));
    }
    else
    {
        auto buf = std::make_unique<ReadIndirectBufferFromRemoteFS>(std::move(s3_impl));
        return std::make_unique<SeekAvoidingReadBuffer>(std::move(buf), settings->min_bytes_for_seek);
    }
}

std::unique_ptr<WriteBufferFromFileBase> DiskS3::writeFile(const String & path, size_t buf_size, WriteMode mode, const WriteSettings & write_settings)
{
    auto settings = current_settings.get();

    /// Path to store new S3 object.
    auto blob_name = getRandomASCIIString();

    std::optional<ObjectMetadata> object_metadata;
    if (settings->send_metadata)
    {
        auto revision = ++revision_counter;
        object_metadata = {
            {"path", path}
        };
        blob_name = "r" + revisionToString(revision) + "-file-" + blob_name;
    }

    LOG_TRACE(log, "{} to file by path: {}. S3 path: {}",
              mode == WriteMode::Rewrite ? "Write" : "Append", backQuote(metadata_disk->getPath() + path), remote_fs_root_path + blob_name);

<<<<<<< HEAD
    ScheduleFunc schedule = [pool = &getThreadPoolWriter(), thread_group = CurrentThread::getGroup()](auto callback)
    {
        pool->scheduleOrThrow([callback = std::move(callback), thread_group]()
        {
            if (thread_group)
                CurrentThread::attachTo(thread_group);

            SCOPE_EXIT_SAFE(
                if (thread_group)
                    CurrentThread::detachQueryIfNotDetached();

                /// After we detached from the thread_group, parent for memory_tracker inside ThreadStatus will be reset to it's parent.
                /// Typically, it may be changes from Process to User.
                /// Usually it could be ok, because thread pool task is executed before user-level memory tracker is destroyed.
                /// However, thread could stay alive inside the thread pool, and it's ThreadStatus as well.
                /// When, finally, we destroy the thread (and the ThreadStatus),
                /// it can use memory tracker in the ~ThreadStatus in order to alloc/free untracked_memory,\
                /// and by this time user-level memory tracker may be already destroyed.
                ///
                /// As a work-around, reset memory tracker to total, which is always alive.
                CurrentThread::get().memory_tracker.setParent(&total_memory_tracker);
            );
            callback();
        });
    };

    bool cache_on_insert = fs::path(path).extension() != ".tmp"
        && write_settings.remote_fs_cache_on_write_operations
        && FileCacheFactory::instance().getSettings(getCacheBasePath()).cache_on_write_operations;

=======
>>>>>>> a60737e6
    auto s3_buffer = std::make_unique<WriteBufferFromS3>(
        settings->client,
        bucket,
        remote_fs_root_path + blob_name,
        settings->s3_min_upload_part_size,
        settings->s3_upload_part_size_multiply_factor,
        settings->s3_upload_part_size_multiply_parts_count_threshold,
        settings->s3_max_single_part_upload_size,
        std::move(object_metadata),
<<<<<<< HEAD
        buf_size, std::move(schedule), blob_name, cache_on_insert ? cache : nullptr);
=======
        buf_size, threadPoolCallbackRunner(getThreadPoolWriter()));
>>>>>>> a60737e6

    auto create_metadata_callback = [this, path, blob_name, mode] (size_t count)
    {
        readOrCreateUpdateAndStoreMetadata(path, mode, false, [blob_name, count] (Metadata & metadata) { metadata.addObject(blob_name, count); return true; });
    };

    return std::make_unique<WriteIndirectBufferFromRemoteFS>(std::move(s3_buffer), std::move(create_metadata_callback), path);
}

void DiskS3::createHardLink(const String & src_path, const String & dst_path)
{
    auto settings = current_settings.get();
    createHardLink(src_path, dst_path, settings->send_metadata);
}

void DiskS3::createHardLink(const String & src_path, const String & dst_path, bool send_metadata)
{
    /// We don't need to record hardlinks created to shadow folder.
    if (send_metadata && !dst_path.starts_with("shadow/"))
    {
        auto revision = ++revision_counter;
        const ObjectMetadata object_metadata {
            {"src_path", src_path},
            {"dst_path", dst_path}
        };
        createFileOperationObject("hardlink", revision, object_metadata);
    }

    IDiskRemote::createHardLink(src_path, dst_path);
}

void DiskS3::shutdown()
{
    auto settings = current_settings.get();
    /// This call stops any next retry attempts for ongoing S3 requests.
    /// If S3 request is failed and the method below is executed S3 client immediately returns the last failed S3 request outcome.
    /// If S3 is healthy nothing wrong will be happened and S3 requests will be processed in a regular way without errors.
    /// This should significantly speed up shutdown process if S3 is unhealthy.
    settings->client->DisableRequestProcessing();
}

void DiskS3::createFileOperationObject(const String & operation_name, UInt64 revision, const DiskS3::ObjectMetadata & metadata)
{
    auto settings = current_settings.get();
    const String key = "operations/r" + revisionToString(revision) + "-" + operation_name;
    WriteBufferFromS3 buffer(
        settings->client,
        bucket,
        remote_fs_root_path + key,
        settings->s3_min_upload_part_size,
        settings->s3_upload_part_size_multiply_factor,
        settings->s3_upload_part_size_multiply_parts_count_threshold,
        settings->s3_max_single_part_upload_size,
        metadata);

    buffer.write('0');
    buffer.finalize();
}

void DiskS3::startup()
{
    auto settings = current_settings.get();

    /// Need to be enabled if it was disabled during shutdown() call.
    settings->client->EnableRequestProcessing();

    if (!settings->send_metadata)
        return;

    LOG_INFO(log, "Starting up disk {}", name);

    restore();

    if (readSchemaVersion(bucket, remote_fs_root_path) < RESTORABLE_SCHEMA_VERSION)
        migrateToRestorableSchema();

    findLastRevision();

    LOG_INFO(log, "Disk {} started up", name);
}

void DiskS3::findLastRevision()
{
    /// Construct revision number from high to low bits.
    String revision;
    revision.reserve(64);
    for (int bit = 0; bit < 64; ++bit)
    {
        auto revision_prefix = revision + "1";

        LOG_TRACE(log, "Check object exists with revision prefix {}", revision_prefix);

        /// Check file or operation with such revision prefix exists.
        if (checkObjectExists(bucket, remote_fs_root_path + "r" + revision_prefix)
            || checkObjectExists(bucket, remote_fs_root_path + "operations/r" + revision_prefix))
            revision += "1";
        else
            revision += "0";
    }
    revision_counter = static_cast<UInt64>(std::bitset<64>(revision).to_ullong());
    LOG_INFO(log, "Found last revision number {} for disk {}", revision_counter, name);
}

int DiskS3::readSchemaVersion(const String & source_bucket, const String & source_path)
{
    int version = 0;
    if (!checkObjectExists(source_bucket, source_path + SCHEMA_VERSION_OBJECT))
        return version;

    auto settings = current_settings.get();
    ReadBufferFromS3 buffer(
        settings->client,
        source_bucket,
        source_path + SCHEMA_VERSION_OBJECT,
        settings->s3_max_single_read_retries,
        context->getReadSettings());

    readIntText(version, buffer);

    return version;
}

void DiskS3::saveSchemaVersion(const int & version)
{
    auto settings = current_settings.get();

    WriteBufferFromS3 buffer(
        settings->client,
        bucket,
        remote_fs_root_path + SCHEMA_VERSION_OBJECT,
        settings->s3_min_upload_part_size,
        settings->s3_upload_part_size_multiply_factor,
        settings->s3_upload_part_size_multiply_parts_count_threshold,
        settings->s3_max_single_part_upload_size);

    writeIntText(version, buffer);
    buffer.finalize();
}

void DiskS3::updateObjectMetadata(const String & key, const ObjectMetadata & metadata)
{
    copyObjectImpl(bucket, key, bucket, key, std::nullopt, metadata);
}

void DiskS3::migrateFileToRestorableSchema(const String & path)
{
    LOG_TRACE(log, "Migrate file {} to restorable schema", metadata_disk->getPath() + path);

    auto meta = readMetadata(path);

    for (const auto & [key, _] : meta.remote_fs_objects)
    {
        ObjectMetadata metadata {
            {"path", path}
        };
        updateObjectMetadata(remote_fs_root_path + key, metadata);
    }
}

void DiskS3::migrateToRestorableSchemaRecursive(const String & path, Futures & results)
{
    checkStackSize(); /// This is needed to prevent stack overflow in case of cyclic symlinks.

    LOG_TRACE(log, "Migrate directory {} to restorable schema", metadata_disk->getPath() + path);

    bool dir_contains_only_files = true;
    for (auto it = iterateDirectory(path); it->isValid(); it->next())
        if (isDirectory(it->path()))
        {
            dir_contains_only_files = false;
            break;
        }

    /// The whole directory can be migrated asynchronously.
    if (dir_contains_only_files)
    {
        auto result = getExecutor().execute([this, path]
             {
                 for (auto it = iterateDirectory(path); it->isValid(); it->next())
                     migrateFileToRestorableSchema(it->path());
             });

        results.push_back(std::move(result));
    }
    else
    {
        for (auto it = iterateDirectory(path); it->isValid(); it->next())
            if (!isDirectory(it->path()))
            {
                auto source_path = it->path();
                auto result = getExecutor().execute([this, source_path]
                    {
                        migrateFileToRestorableSchema(source_path);
                    });

                results.push_back(std::move(result));
            }
            else
                migrateToRestorableSchemaRecursive(it->path(), results);
    }
}

void DiskS3::migrateToRestorableSchema()
{
    try
    {
        LOG_INFO(log, "Start migration to restorable schema for disk {}", name);

        Futures results;

        for (const auto & root : data_roots)
            if (exists(root))
                migrateToRestorableSchemaRecursive(root + '/', results);

        for (auto & result : results)
            result.wait();
        for (auto & result : results)
            result.get();

        saveSchemaVersion(RESTORABLE_SCHEMA_VERSION);
    }
    catch (const Exception &)
    {
        tryLogCurrentException(log, fmt::format("Failed to migrate to restorable schema for disk {}", name));

        throw;
    }
}

bool DiskS3::checkObjectExists(const String & source_bucket, const String & prefix) const
{
    auto settings = current_settings.get();
    Aws::S3::Model::ListObjectsV2Request request;
    request.SetBucket(source_bucket);
    request.SetPrefix(prefix);
    request.SetMaxKeys(1);

    auto outcome = settings->client->ListObjectsV2(request);
    throwIfError(outcome);

    return !outcome.GetResult().GetContents().empty();
}

bool DiskS3::checkUniqueId(const String & id) const
{
    auto settings = current_settings.get();
    /// Check that we have right s3 and have access rights
    /// Actually interprets id as s3 object name and checks if it exists
    Aws::S3::Model::ListObjectsV2Request request;
    request.SetBucket(bucket);
    request.SetPrefix(id);

    auto outcome = settings->client->ListObjectsV2(request);
    throwIfError(outcome);

    Aws::Vector<Aws::S3::Model::Object> object_list = outcome.GetResult().GetContents();

    for (const auto & object : object_list)
        if (object.GetKey() == id)
            return true;
    return false;
}

Aws::S3::Model::HeadObjectResult DiskS3::headObject(const String & source_bucket, const String & key) const
{
    auto settings = current_settings.get();
    Aws::S3::Model::HeadObjectRequest request;
    request.SetBucket(source_bucket);
    request.SetKey(key);

    auto outcome = settings->client->HeadObject(request);
    throwIfError(outcome);

    return outcome.GetResultWithOwnership();
}

void DiskS3::listObjects(const String & source_bucket, const String & source_path, std::function<bool(const Aws::S3::Model::ListObjectsV2Result &)> callback) const
{
    auto settings = current_settings.get();
    Aws::S3::Model::ListObjectsV2Request request;
    request.SetBucket(source_bucket);
    request.SetPrefix(source_path);
    request.SetMaxKeys(settings->list_object_keys_size);

    Aws::S3::Model::ListObjectsV2Outcome outcome;
    do
    {
        outcome = settings->client->ListObjectsV2(request);
        throwIfError(outcome);

        bool should_continue = callback(outcome.GetResult());

        if (!should_continue)
            break;

        request.SetContinuationToken(outcome.GetResult().GetNextContinuationToken());
    } while (outcome.GetResult().GetIsTruncated());
}

void DiskS3::copyObject(const String & src_bucket, const String & src_key, const String & dst_bucket, const String & dst_key,
    std::optional<Aws::S3::Model::HeadObjectResult> head) const
{
    if (head && (head->GetContentLength() >= static_cast<Int64>(5_GiB)))
        copyObjectMultipartImpl(src_bucket, src_key, dst_bucket, dst_key, head);
    else
        copyObjectImpl(src_bucket, src_key, dst_bucket, dst_key);
}

void DiskS3::copyObjectImpl(const String & src_bucket, const String & src_key, const String & dst_bucket, const String & dst_key,
    std::optional<Aws::S3::Model::HeadObjectResult> head,
    std::optional<std::reference_wrapper<const ObjectMetadata>> metadata) const
{
    auto settings = current_settings.get();
    Aws::S3::Model::CopyObjectRequest request;
    request.SetCopySource(src_bucket + "/" + src_key);
    request.SetBucket(dst_bucket);
    request.SetKey(dst_key);
    if (metadata)
    {
        request.SetMetadata(*metadata);
        request.SetMetadataDirective(Aws::S3::Model::MetadataDirective::REPLACE);
    }

    auto outcome = settings->client->CopyObject(request);

    if (!outcome.IsSuccess() && outcome.GetError().GetExceptionName() == "EntityTooLarge")
    { // Can't come here with MinIO, MinIO allows single part upload for large objects.
        copyObjectMultipartImpl(src_bucket, src_key, dst_bucket, dst_key, head, metadata);
        return;
    }

    throwIfError(outcome);
}

void DiskS3::copyObjectMultipartImpl(const String & src_bucket, const String & src_key, const String & dst_bucket, const String & dst_key,
    std::optional<Aws::S3::Model::HeadObjectResult> head,
    std::optional<std::reference_wrapper<const ObjectMetadata>> metadata) const
{
    LOG_TRACE(log, "Multipart copy upload has created. Src Bucket: {}, Src Key: {}, Dst Bucket: {}, Dst Key: {}, Metadata: {}",
        src_bucket, src_key, dst_bucket, dst_key, metadata ? "REPLACE" : "NOT_SET");

    auto settings = current_settings.get();

    if (!head)
        head = headObject(src_bucket, src_key);

    size_t size = head->GetContentLength();

    String multipart_upload_id;

    {
        Aws::S3::Model::CreateMultipartUploadRequest request;
        request.SetBucket(dst_bucket);
        request.SetKey(dst_key);
        if (metadata)
            request.SetMetadata(*metadata);

        auto outcome = settings->client->CreateMultipartUpload(request);

        throwIfError(outcome);

        multipart_upload_id = outcome.GetResult().GetUploadId();
    }

    std::vector<String> part_tags;

    size_t upload_part_size = settings->s3_min_upload_part_size;
    for (size_t position = 0, part_number = 1; position < size; ++part_number, position += upload_part_size)
    {
        Aws::S3::Model::UploadPartCopyRequest part_request;
        part_request.SetCopySource(src_bucket + "/" + src_key);
        part_request.SetBucket(dst_bucket);
        part_request.SetKey(dst_key);
        part_request.SetUploadId(multipart_upload_id);
        part_request.SetPartNumber(part_number);
        part_request.SetCopySourceRange(fmt::format("bytes={}-{}", position, std::min(size, position + upload_part_size) - 1));

        auto outcome = settings->client->UploadPartCopy(part_request);
        if (!outcome.IsSuccess())
        {
            Aws::S3::Model::AbortMultipartUploadRequest abort_request;
            abort_request.SetBucket(dst_bucket);
            abort_request.SetKey(dst_key);
            abort_request.SetUploadId(multipart_upload_id);
            settings->client->AbortMultipartUpload(abort_request);
            // In error case we throw exception later with first error from UploadPartCopy
        }
        throwIfError(outcome);

        auto etag = outcome.GetResult().GetCopyPartResult().GetETag();
        part_tags.push_back(etag);
    }

    {
        Aws::S3::Model::CompleteMultipartUploadRequest req;
        req.SetBucket(dst_bucket);
        req.SetKey(dst_key);
        req.SetUploadId(multipart_upload_id);

        Aws::S3::Model::CompletedMultipartUpload multipart_upload;
        for (size_t i = 0; i < part_tags.size(); ++i)
        {
            Aws::S3::Model::CompletedPart part;
            multipart_upload.AddParts(part.WithETag(part_tags[i]).WithPartNumber(i + 1));
        }

        req.SetMultipartUpload(multipart_upload);

        auto outcome = settings->client->CompleteMultipartUpload(req);

        throwIfError(outcome);

        LOG_TRACE(log, "Multipart copy upload has completed. Src Bucket: {}, Src Key: {}, Dst Bucket: {}, Dst Key: {}, "
            "Upload_id: {}, Parts: {}", src_bucket, src_key, dst_bucket, dst_key, multipart_upload_id, part_tags.size());
    }
}

struct DiskS3::RestoreInformation
{
    UInt64 revision = LATEST_REVISION;
    String source_bucket;
    String source_path;
    bool detached = false;
};

void DiskS3::readRestoreInformation(DiskS3::RestoreInformation & restore_information)
{
    const ReadSettings read_settings;
    auto buffer = metadata_disk->readFile(RESTORE_FILE_NAME, read_settings, 512);
    buffer->next();

    try
    {
        std::map<String, String> properties;

        while (buffer->hasPendingData())
        {
            String property;
            readText(property, *buffer);
            assertChar('\n', *buffer);

            auto pos = property.find('=');
            if (pos == String::npos || pos == 0 || pos == property.length())
                throw Exception(fmt::format("Invalid property {} in restore file", property), ErrorCodes::UNKNOWN_FORMAT);

            auto key = property.substr(0, pos);
            auto value = property.substr(pos + 1);

            auto it = properties.find(key);
            if (it != properties.end())
                throw Exception(fmt::format("Property key duplication {} in restore file", key), ErrorCodes::UNKNOWN_FORMAT);

            properties[key] = value;
        }

        for (const auto & [key, value] : properties)
        {
            ReadBufferFromString value_buffer (value);

            if (key == "revision")
                readIntText(restore_information.revision, value_buffer);
            else if (key == "source_bucket")
                readText(restore_information.source_bucket, value_buffer);
            else if (key == "source_path")
                readText(restore_information.source_path, value_buffer);
            else if (key == "detached")
                readBoolTextWord(restore_information.detached, value_buffer);
            else
                throw Exception(fmt::format("Unknown key {} in restore file", key), ErrorCodes::UNKNOWN_FORMAT);
        }
    }
    catch (const Exception &)
    {
        tryLogCurrentException(log, "Failed to read restore information");
        throw;
    }
}

void DiskS3::restore()
{
    if (!exists(RESTORE_FILE_NAME))
        return;

    try
    {
        RestoreInformation information;
        information.source_bucket = bucket;
        information.source_path = remote_fs_root_path;

        readRestoreInformation(information);
        if (information.revision == 0)
            information.revision = LATEST_REVISION;
        if (!information.source_path.ends_with('/'))
            information.source_path += '/';

        if (information.source_bucket == bucket)
        {
            /// In this case we need to additionally cleanup S3 from objects with later revision.
            /// Will be simply just restore to different path.
            if (information.source_path == remote_fs_root_path && information.revision != LATEST_REVISION)
                throw Exception("Restoring to the same bucket and path is allowed if revision is latest (0)", ErrorCodes::BAD_ARGUMENTS);

            /// This case complicates S3 cleanup in case of unsuccessful restore.
            if (information.source_path != remote_fs_root_path && remote_fs_root_path.starts_with(information.source_path))
                throw Exception("Restoring to the same bucket is allowed only if source path is not a sub-path of configured path in S3 disk", ErrorCodes::BAD_ARGUMENTS);
        }

        LOG_INFO(log, "Starting to restore disk {}. Revision: {}, Source bucket: {}, Source path: {}",
                 name, information.revision, information.source_bucket, information.source_path);

        if (readSchemaVersion(information.source_bucket, information.source_path) < RESTORABLE_SCHEMA_VERSION)
            throw Exception("Source bucket doesn't have restorable schema.", ErrorCodes::BAD_ARGUMENTS);

        LOG_INFO(log, "Removing old metadata...");

        bool cleanup_s3 = information.source_bucket != bucket || information.source_path != remote_fs_root_path;
        for (const auto & root : data_roots)
            if (exists(root))
                removeSharedRecursive(root + '/', !cleanup_s3);

        restoreFiles(information);
        restoreFileOperations(information);

        metadata_disk->removeFile(RESTORE_FILE_NAME);

        saveSchemaVersion(RESTORABLE_SCHEMA_VERSION);

        LOG_INFO(log, "Restore disk {} finished", name);
    }
    catch (const Exception &)
    {
        tryLogCurrentException(log, fmt::format("Failed to restore disk {}", name));

        throw;
    }
}

void DiskS3::restoreFiles(const RestoreInformation & restore_information)
{
    LOG_INFO(log, "Starting restore files for disk {}", name);

    std::vector<std::future<void>> results;
    auto restore_files = [this, &restore_information, &results](auto list_result)
    {
        std::vector<String> keys;
        for (const auto & row : list_result.GetContents())
        {
            const String & key = row.GetKey();

            /// Skip file operations objects. They will be processed separately.
            if (key.find("/operations/") != String::npos)
                continue;

            const auto [revision, _] = extractRevisionAndOperationFromKey(key);
            /// Filter early if it's possible to get revision from key.
            if (revision > restore_information.revision)
                continue;

            keys.push_back(key);
        }

        if (!keys.empty())
        {
            auto result = getExecutor().execute([this, &restore_information, keys]()
            {
                processRestoreFiles(restore_information.source_bucket, restore_information.source_path, keys);
            });

            results.push_back(std::move(result));
        }

        return true;
    };

    /// Execute.
    listObjects(restore_information.source_bucket, restore_information.source_path, restore_files);

    for (auto & result : results)
        result.wait();
    for (auto & result : results)
        result.get();

    LOG_INFO(log, "Files are restored for disk {}", name);
}

void DiskS3::processRestoreFiles(const String & source_bucket, const String & source_path, Strings keys)
{
    for (const auto & key : keys)
    {
        auto head_result = headObject(source_bucket, key);
        auto object_metadata = head_result.GetMetadata();

        /// Restore file if object has 'path' in metadata.
        auto path_entry = object_metadata.find("path");
        if (path_entry == object_metadata.end())
        {
            /// Such keys can remain after migration, we can skip them.
            LOG_WARNING(log, "Skip key {} because it doesn't have 'path' in metadata", key);
            continue;
        }

        const auto & path = path_entry->second;

        createDirectories(directoryPath(path));
        auto relative_key = shrinkKey(source_path, key);

        /// Copy object if we restore to different bucket / path.
        if (bucket != source_bucket || remote_fs_root_path != source_path)
            copyObject(source_bucket, key, bucket, remote_fs_root_path + relative_key, head_result);

        auto updater = [relative_key, head_result] (Metadata & metadata)
        {
            metadata.addObject(relative_key, head_result.GetContentLength());
            return true;
        };

        createUpdateAndStoreMetadata(path, false, updater);

        LOG_TRACE(log, "Restored file {}", path);
    }
}

void DiskS3::restoreFileOperations(const RestoreInformation & restore_information)
{
    auto settings = current_settings.get();

    LOG_INFO(log, "Starting restore file operations for disk {}", name);

    /// Enable recording file operations if we restore to different bucket / path.
    bool send_metadata = bucket != restore_information.source_bucket || remote_fs_root_path != restore_information.source_path;

    std::set<String> renames;
    auto restore_file_operations = [this, &restore_information, &renames, &send_metadata](auto list_result)
    {
        const String rename = "rename";
        const String hardlink = "hardlink";

        for (const auto & row : list_result.GetContents())
        {
            const String & key = row.GetKey();

            const auto [revision, operation] = extractRevisionAndOperationFromKey(key);
            if (revision == UNKNOWN_REVISION)
            {
                LOG_WARNING(log, "Skip key {} with unknown revision", key);
                continue;
            }

            /// S3 ensures that keys will be listed in ascending UTF-8 bytes order (revision order).
            /// We can stop processing if revision of the object is already more than required.
            if (revision > restore_information.revision)
                return false;

            /// Keep original revision if restore to different bucket / path.
            if (send_metadata)
                revision_counter = revision - 1;

            auto object_metadata = headObject(restore_information.source_bucket, key).GetMetadata();
            if (operation == rename)
            {
                auto from_path = object_metadata["from_path"];
                auto to_path = object_metadata["to_path"];
                if (exists(from_path))
                {
                    moveFile(from_path, to_path, send_metadata);
                    LOG_TRACE(log, "Revision {}. Restored rename {} -> {}", revision, from_path, to_path);

                    if (restore_information.detached && isDirectory(to_path))
                    {
                        /// Sometimes directory paths are passed without trailing '/'. We should keep them in one consistent way.
                        if (!from_path.ends_with('/'))
                            from_path += '/';
                        if (!to_path.ends_with('/'))
                            to_path += '/';

                        /// Always keep latest actual directory path to avoid 'detaching' not existing paths.
                        auto it = renames.find(from_path);
                        if (it != renames.end())
                            renames.erase(it);

                        renames.insert(to_path);
                    }
                }
            }
            else if (operation == hardlink)
            {
                auto src_path = object_metadata["src_path"];
                auto dst_path = object_metadata["dst_path"];
                if (exists(src_path))
                {
                    createDirectories(directoryPath(dst_path));
                    createHardLink(src_path, dst_path, send_metadata);
                    LOG_TRACE(log, "Revision {}. Restored hardlink {} -> {}", revision, src_path, dst_path);
                }
            }
        }

        return true;
    };

    /// Execute.
    listObjects(restore_information.source_bucket, restore_information.source_path + "operations/", restore_file_operations);

    if (restore_information.detached)
    {
        Strings not_finished_prefixes{"tmp_", "delete_tmp_", "attaching_", "deleting_"};

        for (const auto & path : renames)
        {
            /// Skip already detached parts.
            if (path.find("/detached/") != std::string::npos)
                continue;

            /// Skip not finished parts. They shouldn't be in 'detached' directory, because CH wouldn't be able to finish processing them.
            fs::path directory_path(path);
            auto directory_name = directory_path.parent_path().filename().string();

            auto predicate = [&directory_name](String & prefix) { return directory_name.starts_with(prefix); };
            if (std::any_of(not_finished_prefixes.begin(), not_finished_prefixes.end(), predicate))
                continue;

            auto detached_path = pathToDetached(path);

            LOG_TRACE(log, "Move directory to 'detached' {} -> {}", path, detached_path);

            fs::path from_path = fs::path(path);
            fs::path to_path = fs::path(detached_path);
            if (path.ends_with('/'))
                to_path /= from_path.parent_path().filename();
            else
                to_path /= from_path.filename();

            /// to_path may exist and non-empty in case for example abrupt restart, so remove it before rename
            if (metadata_disk->exists(to_path))
                metadata_disk->removeRecursive(to_path);

            createDirectories(directoryPath(to_path));
            metadata_disk->moveDirectory(from_path, to_path);
        }
    }

    LOG_INFO(log, "File operations restored for disk {}", name);
}

std::tuple<UInt64, String> DiskS3::extractRevisionAndOperationFromKey(const String & key)
{
    String revision_str;
    String operation;

    re2::RE2::FullMatch(key, key_regexp, &revision_str, &operation);

    return {(revision_str.empty() ? UNKNOWN_REVISION : static_cast<UInt64>(std::bitset<64>(revision_str).to_ullong())), operation};
}

String DiskS3::shrinkKey(const String & path, const String & key)
{
    if (!key.starts_with(path))
        throw Exception("The key " + key + " prefix mismatch with given " + path, ErrorCodes::LOGICAL_ERROR);

    return key.substr(path.length());
}

String DiskS3::revisionToString(UInt64 revision)
{
    return std::bitset<64>(revision).to_string();
}

String DiskS3::pathToDetached(const String & source_path)
{
    if (source_path.ends_with('/'))
        return fs::path(source_path).parent_path().parent_path() / "detached/";
    return fs::path(source_path).parent_path() / "detached/";
}

void DiskS3::onFreeze(const String & path)
{
    createDirectories(path);
    auto revision_file_buf = metadata_disk->writeFile(path + "revision.txt", 32);
    writeIntText(revision_counter.load(), *revision_file_buf);
    revision_file_buf->finalize();
}

void DiskS3::applyNewSettings(const Poco::Util::AbstractConfiguration & config, ContextPtr context_, const String &, const DisksMap &)
{
    auto new_settings = settings_getter(config, "storage_configuration.disks." + name, context_);

    current_settings.set(std::move(new_settings));

    if (AsyncExecutor * exec = dynamic_cast<AsyncExecutor*>(&getExecutor()))
        exec->setMaxThreads(current_settings.get()->thread_pool_size);
}

DiskS3Settings::DiskS3Settings(
    const std::shared_ptr<Aws::S3::S3Client> & client_,
    size_t s3_max_single_read_retries_,
    size_t s3_min_upload_part_size_,
    size_t s3_upload_part_size_multiply_factor_,
    size_t s3_upload_part_size_multiply_parts_count_threshold_,
    size_t s3_max_single_part_upload_size_,
    size_t min_bytes_for_seek_,
    bool send_metadata_,
    int thread_pool_size_,
    int list_object_keys_size_,
    int objects_chunk_size_to_delete_)
    : client(client_)
    , s3_max_single_read_retries(s3_max_single_read_retries_)
    , s3_min_upload_part_size(s3_min_upload_part_size_)
    , s3_upload_part_size_multiply_factor(s3_upload_part_size_multiply_factor_)
    , s3_upload_part_size_multiply_parts_count_threshold(s3_upload_part_size_multiply_parts_count_threshold_)
    , s3_max_single_part_upload_size(s3_max_single_part_upload_size_)
    , min_bytes_for_seek(min_bytes_for_seek_)
    , send_metadata(send_metadata_)
    , thread_pool_size(thread_pool_size_)
    , list_object_keys_size(list_object_keys_size_)
    , objects_chunk_size_to_delete(objects_chunk_size_to_delete_)
{
}

}

#endif<|MERGE_RESOLUTION|>--- conflicted
+++ resolved
@@ -266,39 +266,11 @@
     LOG_TRACE(log, "{} to file by path: {}. S3 path: {}",
               mode == WriteMode::Rewrite ? "Write" : "Append", backQuote(metadata_disk->getPath() + path), remote_fs_root_path + blob_name);
 
-<<<<<<< HEAD
-    ScheduleFunc schedule = [pool = &getThreadPoolWriter(), thread_group = CurrentThread::getGroup()](auto callback)
-    {
-        pool->scheduleOrThrow([callback = std::move(callback), thread_group]()
-        {
-            if (thread_group)
-                CurrentThread::attachTo(thread_group);
-
-            SCOPE_EXIT_SAFE(
-                if (thread_group)
-                    CurrentThread::detachQueryIfNotDetached();
-
-                /// After we detached from the thread_group, parent for memory_tracker inside ThreadStatus will be reset to it's parent.
-                /// Typically, it may be changes from Process to User.
-                /// Usually it could be ok, because thread pool task is executed before user-level memory tracker is destroyed.
-                /// However, thread could stay alive inside the thread pool, and it's ThreadStatus as well.
-                /// When, finally, we destroy the thread (and the ThreadStatus),
-                /// it can use memory tracker in the ~ThreadStatus in order to alloc/free untracked_memory,\
-                /// and by this time user-level memory tracker may be already destroyed.
-                ///
-                /// As a work-around, reset memory tracker to total, which is always alive.
-                CurrentThread::get().memory_tracker.setParent(&total_memory_tracker);
-            );
-            callback();
-        });
-    };
 
     bool cache_on_insert = fs::path(path).extension() != ".tmp"
         && write_settings.remote_fs_cache_on_write_operations
         && FileCacheFactory::instance().getSettings(getCacheBasePath()).cache_on_write_operations;
 
-=======
->>>>>>> a60737e6
     auto s3_buffer = std::make_unique<WriteBufferFromS3>(
         settings->client,
         bucket,
@@ -308,11 +280,7 @@
         settings->s3_upload_part_size_multiply_parts_count_threshold,
         settings->s3_max_single_part_upload_size,
         std::move(object_metadata),
-<<<<<<< HEAD
-        buf_size, std::move(schedule), blob_name, cache_on_insert ? cache : nullptr);
-=======
-        buf_size, threadPoolCallbackRunner(getThreadPoolWriter()));
->>>>>>> a60737e6
+        buf_size, threadPoolCallbackRunner(getThreadPoolWriter()), blob_name, cache_on_insert ? cache : nullptr);
 
     auto create_metadata_callback = [this, path, blob_name, mode] (size_t count)
     {
