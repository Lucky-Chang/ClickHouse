--- conflicted
+++ resolved
@@ -1328,14 +1328,9 @@
 
 void HashJoin::joinTotals(Block & block) const
 {
-<<<<<<< HEAD
-    std::shared_lock lock(data->rwlock);
-    JoinCommon::joinTotals(totals, sample_block_with_columns_to_add, *table_join, block);
-=======
     Block empty_totals;
     const Block & cur_totals = hasTotals() ? totals : empty_totals;
-    JoinCommon::joinTotals(cur_totals, sample_block_with_columns_to_add, key_names_right, block);
->>>>>>> 99250fef
+    JoinCommon::joinTotals(cur_totals, sample_block_with_columns_to_add, *table_join, block);
 }
 
 
