--- conflicted
+++ resolved
@@ -517,7 +517,6 @@
     bool parseImpl(Pos & pos, ASTPtr & node, Expected & expected) override;
 };
 
-<<<<<<< HEAD
 class ParserGroupingSetsExpressionList : public IParserBase
 {
 protected:
@@ -532,14 +531,12 @@
     bool parseImpl(Pos & pos, ASTPtr & node, Expected & expected) override;
 };
 
-=======
 class ParserInterpolateExpressionList : public IParserBase
 {
 protected:
     const char * getName() const override { return "interpolate expression"; }
     bool parseImpl(Pos & pos, ASTPtr & node, Expected & expected) override;
 };
->>>>>>> b36f8101
 
 /// Parser for key-value pair, where value can be list of pairs.
 class ParserKeyValuePair : public IParserBase
