#pragma once
#include <Storages/TableLockHolder.h>
#include <Processors/Transforms/ExceptionKeepingTransform.h>

namespace DB
{

<<<<<<< HEAD
/// Sink which is returned from Storage::read.
class SinkToStorage : public ExceptionKeepingTransform
=======
/// Sink which is returned from Storage::write.
/// The same as ISink, but also can hold table lock.
class SinkToStorage : public ISink
>>>>>>> a5f11851
{
public:
    explicit SinkToStorage(const Block & header);

    const Block & getHeader() const { return inputs.front().getHeader(); }
    void addTableLock(const TableLockHolder & lock) { table_locks.push_back(lock); }

protected:
    virtual void consume(Chunk chunk) = 0;
    virtual bool lastBlockIsDuplicate() const { return false; }

private:
    std::vector<TableLockHolder> table_locks;

    void transform(Chunk & chunk) override;
};

using SinkToStoragePtr = std::shared_ptr<SinkToStorage>;


class NullSinkToStorage : public SinkToStorage
{
public:
    using SinkToStorage::SinkToStorage;
    std::string getName() const override { return "NullSinkToStorage"; }
    void consume(Chunk) override {}
};

}<|MERGE_RESOLUTION|>--- conflicted
+++ resolved
@@ -5,14 +5,8 @@
 namespace DB
 {
 
-<<<<<<< HEAD
-/// Sink which is returned from Storage::read.
+/// Sink which is returned from Storage::write.
 class SinkToStorage : public ExceptionKeepingTransform
-=======
-/// Sink which is returned from Storage::write.
-/// The same as ISink, but also can hold table lock.
-class SinkToStorage : public ISink
->>>>>>> a5f11851
 {
 public:
     explicit SinkToStorage(const Block & header);
