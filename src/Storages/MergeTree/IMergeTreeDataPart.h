--- conflicted
+++ resolved
@@ -442,15 +442,13 @@
     /// for this column with default parameters.
     CompressionCodecPtr detectDefaultCompressionCodec() const;
 
-<<<<<<< HEAD
     /// Fetch part only if some replica has it on shared storage like S3
     bool tryToFetchIfShared(const DiskPtr & disk, const String & path) const;
 
     /// Get best replica having this partition on S3
     String getSharedDataReplica(const String & zookeeper_path, zkutil::ZooKeeperPtr zookeeper, const String & replica_name) const;
-=======
+
     mutable State state{State::Temporary};
->>>>>>> 70d9c7ea
 };
 
 using MergeTreeDataPartState = IMergeTreeDataPart::State;
