--- conflicted
+++ resolved
@@ -769,7 +769,6 @@
     std::optional<JobAndPool> getDataMovingJob();
     bool areBackgroundMovesNeeded() const;
 
-<<<<<<< HEAD
     /// Lock part in zookeeper for use common S3 data in several nodes
     /// Overridden in StorageReplicatedMergeTree
     virtual void lockSharedData(const IMergeTreeDataPart &) const {}
@@ -781,7 +780,7 @@
     /// Fetch part only if some replica has it on shared storage like S3
     /// Overridden in StorageReplicatedMergeTree
     virtual bool tryToFetchIfShared(const IMergeTreeDataPart &, const DiskPtr &, const String &) { return false; }
-=======
+
     /// Parts that currently submerging (merging to bigger parts) or emerging
     /// (to be appeared after merging finished). These two variables have to be used
     /// with `currently_submerging_emerging_mutex`.
@@ -789,7 +788,6 @@
     std::map<String, EmergingPartInfo> currently_emerging_big_parts;
     /// Mutex for currently_submerging_parts and currently_emerging_parts
     mutable std::mutex currently_submerging_emerging_mutex;
->>>>>>> 87368bef
 
 protected:
 
