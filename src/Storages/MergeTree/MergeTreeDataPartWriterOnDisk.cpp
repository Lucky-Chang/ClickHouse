#include <Storages/MergeTree/MergeTreeDataPartWriterOnDisk.h>
#include <Common/MemoryTrackerBlockerInThread.h>

#include <utility>
#include "IO/WriteBufferFromFileDecorator.h"

namespace DB
{
namespace ErrorCodes
{
    extern const int LOGICAL_ERROR;
}

void MergeTreeDataPartWriterOnDisk::Stream::preFinalize()
{
    compressed.next();
    /// 'compressed_buf' doesn't call next() on underlying buffer ('plain_hashing'). We should do it manually.
    plain_hashing.next();

<<<<<<< HEAD
    if (compress_marks)
=======
    if (is_compress_marks)
>>>>>>> 228e9848
        marks_compressed.next();

    marks_hashing.next();

    plain_file->preFinalize();
    marks_file->preFinalize();

    is_prefinalized = true;
}

void MergeTreeDataPartWriterOnDisk::Stream::finalize()
{
    if (!is_prefinalized)
        preFinalize();

    plain_file->finalize();
    marks_file->finalize();
}

void MergeTreeDataPartWriterOnDisk::Stream::sync() const
{
    plain_file->sync();
    marks_file->sync();
}

MergeTreeDataPartWriterOnDisk::Stream::Stream(
    const String & escaped_column_name_,
    const DataPartStorageBuilderPtr & data_part_storage_builder,
    const String & data_path_,
    const std::string & data_file_extension_,
    const std::string & marks_path_,
    const std::string & marks_file_extension_,
    const CompressionCodecPtr & compression_codec_,
    size_t max_compress_block_size_,
    const CompressionCodecPtr & marks_compression_codec_,
    size_t marks_compress_block_size_,
    const WriteSettings & query_write_settings) :
    escaped_column_name(escaped_column_name_),
    data_file_extension{data_file_extension_},
    marks_file_extension{marks_file_extension_},
    plain_file(data_part_storage_builder->writeFile(data_path_ + data_file_extension, max_compress_block_size_, query_write_settings)),
    plain_hashing(*plain_file),
    compressed_buf(plain_hashing, compression_codec_, max_compress_block_size_),
    compressed(compressed_buf),
    marks_file(data_part_storage_builder->writeFile(marks_path_ + marks_file_extension, 4096, query_write_settings)),
    marks_hashing(*marks_file),
    marks_compressed_buf(marks_hashing, marks_compression_codec_, marks_compress_block_size_),
    marks_compressed(marks_compressed_buf),
<<<<<<< HEAD
    compress_marks(isCompressedFromMrkExtension(marks_file_extension))
=======
    is_compress_marks(isCompressedFromMrkExtension(marks_file_extension))
>>>>>>> 228e9848
{
}

void MergeTreeDataPartWriterOnDisk::Stream::addToChecksums(MergeTreeData::DataPart::Checksums & checksums)
{
    String name = escaped_column_name;

    checksums.files[name + data_file_extension].is_compressed = true;
    checksums.files[name + data_file_extension].uncompressed_size = compressed.count();
    checksums.files[name + data_file_extension].uncompressed_hash = compressed.getHash();
    checksums.files[name + data_file_extension].file_size = plain_hashing.count();
    checksums.files[name + data_file_extension].file_hash = plain_hashing.getHash();

<<<<<<< HEAD
    if (compress_marks)
=======
    if (is_compress_marks)
>>>>>>> 228e9848
    {
        checksums.files[name + marks_file_extension].is_compressed = true;
        checksums.files[name + marks_file_extension].uncompressed_size = marks_compressed.count();
        checksums.files[name + marks_file_extension].uncompressed_hash = marks_compressed.getHash();
    }
    checksums.files[name + marks_file_extension].file_size = marks_hashing.count();
    checksums.files[name + marks_file_extension].file_hash = marks_hashing.getHash();
}


MergeTreeDataPartWriterOnDisk::MergeTreeDataPartWriterOnDisk(
    const MergeTreeData::DataPartPtr & data_part_,
    DataPartStorageBuilderPtr data_part_storage_builder_,
    const NamesAndTypesList & columns_list_,
    const StorageMetadataPtr & metadata_snapshot_,
    const MergeTreeIndices & indices_to_recalc_,
    const String & marks_file_extension_,
    const CompressionCodecPtr & default_codec_,
    const MergeTreeWriterSettings & settings_,
    const MergeTreeIndexGranularity & index_granularity_)
    : IMergeTreeDataPartWriter(data_part_, std::move(data_part_storage_builder_),
        columns_list_, metadata_snapshot_, settings_, index_granularity_)
    , skip_indices(indices_to_recalc_)
    , marks_file_extension(marks_file_extension_)
    , default_codec(default_codec_)
    , compute_granularity(index_granularity.empty())
    , compress_primary_key(settings.compress_primary_key)
{
    if (settings.blocks_are_granules_size && !index_granularity.empty())
        throw Exception("Can't take information about index granularity from blocks, when non empty index_granularity array specified", ErrorCodes::LOGICAL_ERROR);

    if (!data_part_storage_builder->exists())
        data_part_storage_builder->createDirectories();

    if (settings.rewrite_primary_key)
        initPrimaryIndex();
    initSkipIndices();
}

// Implementation is split into static functions for ability
/// of making unit tests without creation instance of IMergeTreeDataPartWriter,
/// which requires a lot of dependencies and access to filesystem.
static size_t computeIndexGranularityImpl(
    const Block & block,
    size_t index_granularity_bytes,
    size_t fixed_index_granularity_rows,
    bool blocks_are_granules,
    bool can_use_adaptive_index_granularity)
{
    size_t rows_in_block = block.rows();
    size_t index_granularity_for_block;
    if (!can_use_adaptive_index_granularity)
        index_granularity_for_block = fixed_index_granularity_rows;
    else
    {
        size_t block_size_in_memory = block.bytes();
        if (blocks_are_granules)
            index_granularity_for_block = rows_in_block;
        else if (block_size_in_memory >= index_granularity_bytes)
        {
            size_t granules_in_block = block_size_in_memory / index_granularity_bytes;
            index_granularity_for_block = rows_in_block / granules_in_block;
        }
        else
        {
            size_t size_of_row_in_bytes = std::max(block_size_in_memory / rows_in_block, 1UL);
            index_granularity_for_block = index_granularity_bytes / size_of_row_in_bytes;
        }
    }
    if (index_granularity_for_block == 0) /// very rare case when index granularity bytes less then single row
        index_granularity_for_block = 1;

    /// We should be less or equal than fixed index granularity
    index_granularity_for_block = std::min(fixed_index_granularity_rows, index_granularity_for_block);
    return index_granularity_for_block;
}

size_t MergeTreeDataPartWriterOnDisk::computeIndexGranularity(const Block & block) const
{
    const auto storage_settings = storage.getSettings();
    return computeIndexGranularityImpl(
            block,
            storage_settings->index_granularity_bytes,
            storage_settings->index_granularity,
            settings.blocks_are_granules_size,
            settings.can_use_adaptive_granularity);
}

void MergeTreeDataPartWriterOnDisk::initPrimaryIndex()
{
    if (metadata_snapshot->hasPrimaryKey())
    {
        String index_name = "primary" + getIndexExtension(compress_primary_key);
        index_file_stream = data_part_storage_builder->writeFile(index_name, DBMS_DEFAULT_BUFFER_SIZE, settings.query_write_settings);
        index_hashing_stream = std::make_unique<HashingWriteBuffer>(*index_file_stream);

        if (compress_primary_key)
        {
            ParserCodec codec_parser;
            auto ast = parseQuery(codec_parser, "(" + Poco::toUpper(settings.primary_key_compression_codec) + ")", 0, DBMS_DEFAULT_MAX_PARSER_DEPTH);
            CompressionCodecPtr primary_key_compression_codec = CompressionCodecFactory::instance().get(ast, nullptr);
            index_compressed_buf = std::make_unique<CompressedWriteBuffer>(*index_hashing_stream, primary_key_compression_codec, settings.primary_key_compress_block_size);
            index_compressed_stream = std::make_unique<HashingWriteBuffer>(*index_compressed_buf);
        }
    }
}

void MergeTreeDataPartWriterOnDisk::initSkipIndices()
{
    ParserCodec codec_parser;
    auto ast = parseQuery(codec_parser, "(" + Poco::toUpper(settings.marks_compression_codec) + ")", 0, DBMS_DEFAULT_MAX_PARSER_DEPTH);
    CompressionCodecPtr marks_compression_codec = CompressionCodecFactory::instance().get(ast, nullptr);

    for (const auto & index_helper : skip_indices)
    {
        String stream_name = index_helper->getFileName();
        skip_indices_streams.emplace_back(
                std::make_unique<MergeTreeDataPartWriterOnDisk::Stream>(
                        stream_name,
                        data_part_storage_builder,
                        stream_name, index_helper->getSerializedFileExtension(),
                        stream_name, marks_file_extension,
                        default_codec, settings.max_compress_block_size,
                        marks_compression_codec, settings.marks_compress_block_size,
                        settings.query_write_settings));
        skip_indices_aggregators.push_back(index_helper->createIndexAggregator());
        skip_index_accumulated_marks.push_back(0);
    }
}

void MergeTreeDataPartWriterOnDisk::calculateAndSerializePrimaryIndex(const Block & primary_index_block, const Granules & granules_to_write)
{
    size_t primary_columns_num = primary_index_block.columns();
    if (index_columns.empty())
    {
        index_types = primary_index_block.getDataTypes();
        index_columns.resize(primary_columns_num);
        last_block_index_columns.resize(primary_columns_num);
        for (size_t i = 0; i < primary_columns_num; ++i)
            index_columns[i] = primary_index_block.getByPosition(i).column->cloneEmpty();
    }

    {
        /** While filling index (index_columns), disable memory tracker.
         * Because memory is allocated here (maybe in context of INSERT query),
         *  but then freed in completely different place (while merging parts), where query memory_tracker is not available.
         * And otherwise it will look like excessively growing memory consumption in context of query.
         *  (observed in long INSERT SELECTs)
         */
        MemoryTrackerBlockerInThread temporarily_disable_memory_tracker;

        /// Write index. The index contains Primary Key value for each `index_granularity` row.
        for (const auto & granule : granules_to_write)
        {
            if (metadata_snapshot->hasPrimaryKey() && granule.mark_on_start)
            {
                for (size_t j = 0; j < primary_columns_num; ++j)
                {
                    const auto & primary_column = primary_index_block.getByPosition(j);
                    index_columns[j]->insertFrom(*primary_column.column, granule.start_row);
                    primary_column.type->getDefaultSerialization()->serializeBinary(
                        *primary_column.column, granule.start_row, compress_primary_key ? *index_compressed_stream : *index_hashing_stream);
                }
            }
        }
    }

    /// store last index row to write final mark at the end of column
    for (size_t j = 0; j < primary_columns_num; ++j)
        last_block_index_columns[j] = primary_index_block.getByPosition(j).column;
}

void MergeTreeDataPartWriterOnDisk::calculateAndSerializeSkipIndices(const Block & skip_indexes_block, const Granules & granules_to_write)
{
    /// Filling and writing skip indices like in MergeTreeDataPartWriterWide::writeColumn
    for (size_t i = 0; i < skip_indices.size(); ++i)
    {
        const auto index_helper = skip_indices[i];
        auto & stream = *skip_indices_streams[i];
        for (const auto & granule : granules_to_write)
        {
            if (skip_index_accumulated_marks[i] == index_helper->index.granularity)
            {
                skip_indices_aggregators[i]->getGranuleAndReset()->serializeBinary(stream.compressed);
                skip_index_accumulated_marks[i] = 0;
            }

            if (skip_indices_aggregators[i]->empty() && granule.mark_on_start)
            {
                skip_indices_aggregators[i] = index_helper->createIndexAggregator();

                if (stream.compressed.offset() >= settings.min_compress_block_size)
                    stream.compressed.next();

<<<<<<< HEAD
                writeIntBinary(stream.plain_hashing.count(), stream.compress_marks? stream.marks_compressed : stream.marks_hashing);
                writeIntBinary(stream.compressed.offset(), stream.compress_marks? stream.marks_compressed : stream.marks_hashing);
                /// Actually this numbers is redundant, but we have to store them
                /// to be compatible with normal .mrk2 file format
                if (settings.can_use_adaptive_granularity)
                    writeIntBinary(1UL, stream.compress_marks? stream.marks_compressed : stream.marks_hashing);
=======
                writeIntBinary(stream.plain_hashing.count(), stream.is_compress_marks ? stream.marks_compressed : stream.marks_hashing);
                writeIntBinary(stream.compressed.offset(), stream.is_compress_marks ? stream.marks_compressed : stream.marks_hashing);
                /// Actually this numbers is redundant, but we have to store them
                /// to be compatible with normal .mrk2 file format
                if (settings.can_use_adaptive_granularity)
                    writeIntBinary(1UL, stream.is_compress_marks ? stream.marks_compressed : stream.marks_hashing);
>>>>>>> 228e9848
            }

            size_t pos = granule.start_row;
            skip_indices_aggregators[i]->update(skip_indexes_block, &pos, granule.rows_to_write);
            if (granule.is_complete)
                ++skip_index_accumulated_marks[i];
        }
    }
}

void MergeTreeDataPartWriterOnDisk::fillPrimaryIndexChecksums(MergeTreeData::DataPart::Checksums & checksums)
{
    bool write_final_mark = (with_final_mark && data_written);
    if (write_final_mark && compute_granularity)
        index_granularity.appendMark(0);

    if (index_hashing_stream)
    {
        if (write_final_mark)
        {
            for (size_t j = 0; j < index_columns.size(); ++j)
            {
                const auto & column = *last_block_index_columns[j];
                size_t last_row_number = column.size() - 1;
                index_columns[j]->insertFrom(column, last_row_number);
                index_types[j]->getDefaultSerialization()->serializeBinary(
                    column, last_row_number, compress_primary_key ? *index_compressed_stream : *index_hashing_stream);
            }
            last_block_index_columns.clear();
        }

        if (compress_primary_key)
            index_compressed_stream->next();

        index_hashing_stream->next();

        String index_name = "primary" + getIndexExtension(compress_primary_key);
        if (compress_primary_key)
        {
            checksums.files[index_name].is_compressed = true;
            checksums.files[index_name].uncompressed_size = index_compressed_stream->count();
            checksums.files[index_name].uncompressed_hash = index_compressed_stream->getHash();
        }
        checksums.files[index_name].file_size = index_hashing_stream->count();
        checksums.files[index_name].file_hash = index_hashing_stream->getHash();
        index_file_stream->preFinalize();
    }
}

void MergeTreeDataPartWriterOnDisk::finishPrimaryIndexSerialization(bool sync)
{
    if (index_hashing_stream)
    {
        index_file_stream->finalize();
        if (sync)
            index_file_stream->sync();

        if (compress_primary_key)
        {
            index_compressed_stream = nullptr;
            index_compressed_buf = nullptr;
        }
        index_hashing_stream = nullptr;
    }
}

void MergeTreeDataPartWriterOnDisk::fillSkipIndicesChecksums(MergeTreeData::DataPart::Checksums & checksums)
{
    for (size_t i = 0; i < skip_indices.size(); ++i)
    {
        auto & stream = *skip_indices_streams[i];
        if (!skip_indices_aggregators[i]->empty())
            skip_indices_aggregators[i]->getGranuleAndReset()->serializeBinary(stream.compressed);
    }

    for (auto & stream : skip_indices_streams)
    {
        stream->preFinalize();
        stream->addToChecksums(checksums);
    }
}

void MergeTreeDataPartWriterOnDisk::finishSkipIndicesSerialization(bool sync)
{
    for (auto & stream : skip_indices_streams)
    {
        stream->finalize();
        if (sync)
            stream->sync();
    }

    skip_indices_streams.clear();
    skip_indices_aggregators.clear();
    skip_index_accumulated_marks.clear();
}

Names MergeTreeDataPartWriterOnDisk::getSkipIndicesColumns() const
{
    std::unordered_set<String> skip_indexes_column_names_set;
    for (const auto & index : skip_indices)
        std::copy(index->index.column_names.cbegin(), index->index.column_names.cend(),
                  std::inserter(skip_indexes_column_names_set, skip_indexes_column_names_set.end()));
    return Names(skip_indexes_column_names_set.begin(), skip_indexes_column_names_set.end());
}

}<|MERGE_RESOLUTION|>--- conflicted
+++ resolved
@@ -17,11 +17,7 @@
     /// 'compressed_buf' doesn't call next() on underlying buffer ('plain_hashing'). We should do it manually.
     plain_hashing.next();
 
-<<<<<<< HEAD
-    if (compress_marks)
-=======
     if (is_compress_marks)
->>>>>>> 228e9848
         marks_compressed.next();
 
     marks_hashing.next();
@@ -70,11 +66,7 @@
     marks_hashing(*marks_file),
     marks_compressed_buf(marks_hashing, marks_compression_codec_, marks_compress_block_size_),
     marks_compressed(marks_compressed_buf),
-<<<<<<< HEAD
-    compress_marks(isCompressedFromMrkExtension(marks_file_extension))
-=======
     is_compress_marks(isCompressedFromMrkExtension(marks_file_extension))
->>>>>>> 228e9848
 {
 }
 
@@ -88,11 +80,7 @@
     checksums.files[name + data_file_extension].file_size = plain_hashing.count();
     checksums.files[name + data_file_extension].file_hash = plain_hashing.getHash();
 
-<<<<<<< HEAD
-    if (compress_marks)
-=======
     if (is_compress_marks)
->>>>>>> 228e9848
     {
         checksums.files[name + marks_file_extension].is_compressed = true;
         checksums.files[name + marks_file_extension].uncompressed_size = marks_compressed.count();
@@ -287,21 +275,12 @@
                 if (stream.compressed.offset() >= settings.min_compress_block_size)
                     stream.compressed.next();
 
-<<<<<<< HEAD
-                writeIntBinary(stream.plain_hashing.count(), stream.compress_marks? stream.marks_compressed : stream.marks_hashing);
-                writeIntBinary(stream.compressed.offset(), stream.compress_marks? stream.marks_compressed : stream.marks_hashing);
-                /// Actually this numbers is redundant, but we have to store them
-                /// to be compatible with normal .mrk2 file format
-                if (settings.can_use_adaptive_granularity)
-                    writeIntBinary(1UL, stream.compress_marks? stream.marks_compressed : stream.marks_hashing);
-=======
                 writeIntBinary(stream.plain_hashing.count(), stream.is_compress_marks ? stream.marks_compressed : stream.marks_hashing);
                 writeIntBinary(stream.compressed.offset(), stream.is_compress_marks ? stream.marks_compressed : stream.marks_hashing);
                 /// Actually this numbers is redundant, but we have to store them
                 /// to be compatible with normal .mrk2 file format
                 if (settings.can_use_adaptive_granularity)
                     writeIntBinary(1UL, stream.is_compress_marks ? stream.marks_compressed : stream.marks_hashing);
->>>>>>> 228e9848
             }
 
             size_t pos = granule.start_row;
