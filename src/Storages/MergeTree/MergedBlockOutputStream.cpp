#include <Storages/MergeTree/MergedBlockOutputStream.h>
#include <Interpreters/Context.h>
#include <Poco/File.h>
#include <Parsers/queryToString.h>


namespace DB
{

namespace ErrorCodes
{
    extern const int NOT_IMPLEMENTED;
    extern const int LOGICAL_ERROR;
}


MergedBlockOutputStream::MergedBlockOutputStream(
    const MergeTreeDataPartPtr & data_part,
    const StorageMetadataPtr & metadata_snapshot_,
    const NamesAndTypesList & columns_list_,
    const MergeTreeIndices & skip_indices,
    CompressionCodecPtr default_codec_,
    const SerializationInfo & serialization_info,
    bool blocks_are_granules_size)
    : IMergedBlockOutputStream(data_part, metadata_snapshot_)
    , columns_list(columns_list_)
    , default_codec(default_codec_)
{
    MergeTreeWriterSettings writer_settings(
        storage.getContext()->getSettings(),
        storage.getSettings(),
        data_part->index_granularity_info.is_adaptive,
        /* rewrite_primary_key = */ true,
        blocks_are_granules_size);

    if (!part_path.empty())
        volume->getDisk()->createDirectories(part_path);

    writer = data_part->getWriter(columns_list, metadata_snapshot, skip_indices, default_codec, serialization_info, writer_settings);
}

/// If data is pre-sorted.
void MergedBlockOutputStream::write(const Block & block)
{
    writeImpl(block, nullptr);
}

/** If the data is not sorted, but we pre-calculated the permutation, after which they will be sorted.
    * This method is used to save RAM, since you do not need to keep two blocks at once - the source and the sorted.
    */
void MergedBlockOutputStream::writeWithPermutation(const Block & block, const IColumn::Permutation * permutation)
{
    writeImpl(block, permutation);
}

void MergedBlockOutputStream::writeSuffix()
{
    throw Exception("Method writeSuffix is not supported by MergedBlockOutputStream", ErrorCodes::NOT_IMPLEMENTED);
}

void MergedBlockOutputStream::writeSuffixAndFinalizePart(
        MergeTreeData::MutableDataPartPtr & new_part,
        bool sync,
        const NamesAndTypesList * total_columns_list,
        MergeTreeData::DataPart::Checksums * additional_column_checksums)
{
    /// Finish write and get checksums.
    MergeTreeData::DataPart::Checksums checksums;

    if (additional_column_checksums)
        checksums = std::move(*additional_column_checksums);

    /// Finish columns serialization.
    writer->finish(checksums, sync);

    for (const auto & [projection_name, projection_part] : new_part->getProjectionParts())
        checksums.addFile(
            projection_name + ".proj",
            projection_part->checksums.getTotalSizeOnDisk(),
            projection_part->checksums.getTotalChecksumUInt128());

    NamesAndTypesList part_columns;
    if (!total_columns_list)
        part_columns = columns_list;
    else
        part_columns = *total_columns_list;

    new_part->serialization_info.update(new_serialization_info);

    if (new_part->isStoredOnDisk())
        finalizePartOnDisk(new_part, part_columns, checksums, sync);

    new_part->setColumns(part_columns);
    new_part->rows_count = rows_count;
    new_part->modification_time = time(nullptr);
    new_part->index = writer->releaseIndexColumns();
    new_part->checksums = checksums;
    new_part->setBytesOnDisk(checksums.getTotalSizeOnDisk());
    new_part->index_granularity = writer->getIndexGranularity();
    new_part->calculateColumnsSizesOnDisk();
    if (default_codec != nullptr)
        new_part->default_codec = default_codec;
    new_part->storage.lockSharedData(*new_part);
}

void MergedBlockOutputStream::finalizePartOnDisk(
    const MergeTreeData::MutableDataPartPtr & new_part,
    NamesAndTypesList & part_columns,
    MergeTreeData::DataPart::Checksums & checksums,
    bool sync)
{

    if (new_part->isProjectionPart())
    {
        if (storage.format_version >= MERGE_TREE_DATA_MIN_FORMAT_VERSION_WITH_CUSTOM_PARTITIONING || isCompactPart(new_part))
        {
            auto count_out = volume->getDisk()->writeFile(part_path + "count.txt", 4096);
            HashingWriteBuffer count_out_hashing(*count_out);
            writeIntText(rows_count, count_out_hashing);
            count_out_hashing.next();
            checksums.files["count.txt"].file_size = count_out_hashing.count();
            checksums.files["count.txt"].file_hash = count_out_hashing.getHash();
        }
    }
<<<<<<< HEAD

    if (storage.format_version >= MERGE_TREE_DATA_MIN_FORMAT_VERSION_WITH_CUSTOM_PARTITIONING)
    {
        new_part->partition.store(storage, volume->getDisk(), part_path, checksums);
        if (new_part->minmax_idx.initialized)
            new_part->minmax_idx.store(storage, volume->getDisk(), part_path, checksums);
        else if (rows_count)
            throw Exception("MinMax index was not initialized for new non-empty part " + new_part->name
                + ". It is a bug.", ErrorCodes::LOGICAL_ERROR);
    }

    {
        auto count_out = volume->getDisk()->writeFile(part_path + "count.txt", 4096);
        HashingWriteBuffer count_out_hashing(*count_out);
        writeIntText(rows_count, count_out_hashing);
        count_out_hashing.next();
        checksums.files["count.txt"].file_size = count_out_hashing.count();
        checksums.files["count.txt"].file_hash = count_out_hashing.getHash();
        count_out->finalize();
        if (sync)
            count_out->sync();
=======
    else
    {
        if (new_part->uuid != UUIDHelpers::Nil)
        {
            auto out = volume->getDisk()->writeFile(part_path + IMergeTreeDataPart::UUID_FILE_NAME, 4096);
            HashingWriteBuffer out_hashing(*out);
            writeUUIDText(new_part->uuid, out_hashing);
            checksums.files[IMergeTreeDataPart::UUID_FILE_NAME].file_size = out_hashing.count();
            checksums.files[IMergeTreeDataPart::UUID_FILE_NAME].file_hash = out_hashing.getHash();
            out->finalize();
            if (sync)
                out->sync();
        }

        if (storage.format_version >= MERGE_TREE_DATA_MIN_FORMAT_VERSION_WITH_CUSTOM_PARTITIONING || isCompactPart(new_part))
        {
            new_part->partition.store(storage, volume->getDisk(), part_path, checksums);
            if (new_part->minmax_idx.initialized)
                new_part->minmax_idx.store(storage, volume->getDisk(), part_path, checksums);
            else if (rows_count)
                throw Exception("MinMax index was not initialized for new non-empty part " + new_part->name
                        + ". It is a bug.", ErrorCodes::LOGICAL_ERROR);

            auto count_out = volume->getDisk()->writeFile(part_path + "count.txt", 4096);
            HashingWriteBuffer count_out_hashing(*count_out);
            writeIntText(rows_count, count_out_hashing);
            count_out_hashing.next();
            checksums.files["count.txt"].file_size = count_out_hashing.count();
            checksums.files["count.txt"].file_hash = count_out_hashing.getHash();
            count_out->finalize();
            if (sync)
                count_out->sync();
        }
>>>>>>> c8427442
    }

    if (!new_part->ttl_infos.empty())
    {
        /// Write a file with ttl infos in json format.
        auto out = volume->getDisk()->writeFile(part_path + "ttl.txt", 4096);
        HashingWriteBuffer out_hashing(*out);
        new_part->ttl_infos.write(out_hashing);
        checksums.files["ttl.txt"].file_size = out_hashing.count();
        checksums.files["ttl.txt"].file_hash = out_hashing.getHash();
        out->finalize();
        if (sync)
            out->sync();
    }

    removeEmptyColumnsFromPart(new_part, part_columns, checksums);

    if (new_part->serialization_info.getNumberOfRows() > 0)
    {
        auto out = volume->getDisk()->writeFile(part_path + IMergeTreeDataPart::SERIALIZATION_FILE_NAME, 4096);
        HashingWriteBuffer out_hashing(*out);
        new_part->serialization_info.write(out_hashing);
        checksums.files[IMergeTreeDataPart::SERIALIZATION_FILE_NAME].file_size = out_hashing.count();
        checksums.files[IMergeTreeDataPart::SERIALIZATION_FILE_NAME].file_hash = out_hashing.getHash();
        out->finalize();
        if (sync)
            out->sync();
    }

    {
        /// Write a file with a description of columns.
        auto out = volume->getDisk()->writeFile(part_path + "columns.txt", 4096);
        part_columns.writeText(*out);
        out->finalize();
        if (sync)
            out->sync();
    }

    if (default_codec != nullptr)
    {
        auto out = volume->getDisk()->writeFile(part_path + IMergeTreeDataPart::DEFAULT_COMPRESSION_CODEC_FILE_NAME, 4096);
        DB::writeText(queryToString(default_codec->getFullCodecDesc()), *out);
        out->finalize();
    }
    else
    {
        throw Exception("Compression codec have to be specified for part on disk, empty for" + new_part->name
                + ". It is a bug.", ErrorCodes::LOGICAL_ERROR);
    }

    {
        /// Write file with checksums.
        auto out = volume->getDisk()->writeFile(part_path + "checksums.txt", 4096);
        checksums.write(*out);
        out->finalize();
        if (sync)
            out->sync();
    }
}

void MergedBlockOutputStream::writeImpl(const Block & block, const IColumn::Permutation * permutation)
{
    block.checkNumberOfRows();
    size_t rows = block.rows();
    if (!rows)
        return;

    writer->write(block, permutation);
    new_serialization_info.add(block);

    rows_count += rows;
}

}<|MERGE_RESOLUTION|>--- conflicted
+++ resolved
@@ -122,29 +122,6 @@
             checksums.files["count.txt"].file_hash = count_out_hashing.getHash();
         }
     }
-<<<<<<< HEAD
-
-    if (storage.format_version >= MERGE_TREE_DATA_MIN_FORMAT_VERSION_WITH_CUSTOM_PARTITIONING)
-    {
-        new_part->partition.store(storage, volume->getDisk(), part_path, checksums);
-        if (new_part->minmax_idx.initialized)
-            new_part->minmax_idx.store(storage, volume->getDisk(), part_path, checksums);
-        else if (rows_count)
-            throw Exception("MinMax index was not initialized for new non-empty part " + new_part->name
-                + ". It is a bug.", ErrorCodes::LOGICAL_ERROR);
-    }
-
-    {
-        auto count_out = volume->getDisk()->writeFile(part_path + "count.txt", 4096);
-        HashingWriteBuffer count_out_hashing(*count_out);
-        writeIntText(rows_count, count_out_hashing);
-        count_out_hashing.next();
-        checksums.files["count.txt"].file_size = count_out_hashing.count();
-        checksums.files["count.txt"].file_hash = count_out_hashing.getHash();
-        count_out->finalize();
-        if (sync)
-            count_out->sync();
-=======
     else
     {
         if (new_part->uuid != UUIDHelpers::Nil)
@@ -159,15 +136,17 @@
                 out->sync();
         }
 
-        if (storage.format_version >= MERGE_TREE_DATA_MIN_FORMAT_VERSION_WITH_CUSTOM_PARTITIONING || isCompactPart(new_part))
+        if (storage.format_version >= MERGE_TREE_DATA_MIN_FORMAT_VERSION_WITH_CUSTOM_PARTITIONING)
         {
             new_part->partition.store(storage, volume->getDisk(), part_path, checksums);
             if (new_part->minmax_idx.initialized)
                 new_part->minmax_idx.store(storage, volume->getDisk(), part_path, checksums);
             else if (rows_count)
                 throw Exception("MinMax index was not initialized for new non-empty part " + new_part->name
-                        + ". It is a bug.", ErrorCodes::LOGICAL_ERROR);
-
+                    + ". It is a bug.", ErrorCodes::LOGICAL_ERROR);
+        }
+
+        {
             auto count_out = volume->getDisk()->writeFile(part_path + "count.txt", 4096);
             HashingWriteBuffer count_out_hashing(*count_out);
             writeIntText(rows_count, count_out_hashing);
@@ -178,7 +157,6 @@
             if (sync)
                 count_out->sync();
         }
->>>>>>> c8427442
     }
 
     if (!new_part->ttl_infos.empty())
