--- conflicted
+++ resolved
@@ -679,20 +679,13 @@
 
 std::shared_ptr<StorageMergeTree::MergeMutateSelectedEntry> StorageMergeTree::selectPartsToMerge(
     const StorageMetadataPtr & metadata_snapshot,
-<<<<<<< HEAD
-    bool aggressive, const String & partition_id,
-    bool final,
-    String * out_disable_reason,
-    TableLockHolder & /* table_lock_holder */,
-    const MergeTreeTransactionPtr & txn,
-=======
     bool aggressive,
     const String & partition_id,
     bool final,
     String * out_disable_reason,
     TableLockHolder & /* table_lock_holder */,
     std::unique_lock<std::mutex> & lock,
->>>>>>> 9a20b9f0
+    const MergeTreeTransactionPtr & txn,
     bool optimize_skip_merged_partitions,
     SelectPartsDecision * select_decision_out)
 {
@@ -824,9 +817,6 @@
 
     SelectPartsDecision select_decision;
 
-<<<<<<< HEAD
-    auto merge_mutate_entry = selectPartsToMerge(metadata_snapshot, aggressive, partition_id, final, out_disable_reason, table_lock_holder, txn, optimize_skip_merged_partitions, &select_decision);
-=======
     std::shared_ptr<MergeMutateSelectedEntry> merge_mutate_entry;
 
     {
@@ -842,10 +832,10 @@
             out_disable_reason,
             table_lock_holder,
             lock,
+            txn,
             optimize_skip_merged_partitions,
             &select_decision);
     }
->>>>>>> 9a20b9f0
 
     /// If there is nothing to merge then we treat this merge as successful (needed for optimize final optimization)
     if (select_decision == SelectPartsDecision::NOTHING_TO_MERGE)
@@ -1060,50 +1050,36 @@
     std::shared_ptr<MergeMutateSelectedEntry> merge_entry, mutate_entry;
 
     auto share_lock = lockForShare(RWLockImpl::NO_QUERY, getSettings()->lock_acquire_timeout_for_background_operations);
-<<<<<<< HEAD
-    merge_entry = selectPartsToMerge(metadata_snapshot, false, {}, false, nullptr, share_lock, nullptr);
-    if (!merge_entry)
-        mutate_entry = selectPartsToMutate(metadata_snapshot, nullptr, share_lock);
-=======
->>>>>>> 9a20b9f0
-
-    {
-<<<<<<< HEAD
-        return JobAndPool{[this, metadata_snapshot, merge_entry, mutate_entry, share_lock] () mutable
+
+    {
+        std::unique_lock lock(currently_processing_in_background_mutex);
+        if (merger_mutator.merges_blocker.isCancelled())
+            return false;
+
+        merge_entry = selectPartsToMerge(metadata_snapshot, false, {}, false, nullptr, share_lock, lock, nullptr);
+        if (!merge_entry)
+            mutate_entry = selectPartsToMutate(metadata_snapshot, nullptr, share_lock);
+    }
+
+    if (merge_entry)
+    {
+        executor.execute({[this, metadata_snapshot, merge_entry, share_lock] () mutable
         {
             merge_entry = {};
-            mutate_entry = {};
+
             /// FIXME Transactions: do not begin transaction if we don't need it
             auto txn = TransactionLog::instance().beginTransaction();
             MergeTreeTransactionHolder autocommit{txn, true};
 
-            merge_entry = selectPartsToMerge(metadata_snapshot, false, {}, false, nullptr, share_lock, txn);
+            {
+                std::unique_lock lock(currently_processing_in_background_mutex);
+                merge_entry = selectPartsToMerge(metadata_snapshot, false, {}, false, nullptr, share_lock, lock, txn);
+            }
+
             if (!merge_entry)
-                mutate_entry = selectPartsToMutate(metadata_snapshot, nullptr, share_lock);
-
-            if (merge_entry)
-                return mergeSelectedParts(metadata_snapshot, false, {}, *merge_entry, share_lock, txn);
-            else if (mutate_entry)
-                return mutateSelectedPart(metadata_snapshot, *mutate_entry, share_lock);
-            return true;
-            //__builtin_unreachable();
-        }, PoolType::MERGE_MUTATE};
-=======
-        std::unique_lock lock(currently_processing_in_background_mutex);
-        if (merger_mutator.merges_blocker.isCancelled())
-            return false;
-
-        merge_entry = selectPartsToMerge(metadata_snapshot, false, {}, false, nullptr, share_lock, lock);
-        if (!merge_entry)
-            mutate_entry = selectPartsToMutate(metadata_snapshot, nullptr, share_lock);
->>>>>>> 9a20b9f0
-    }
-
-    if (merge_entry)
-    {
-        executor.execute({[this, metadata_snapshot, merge_entry, share_lock] () mutable
-        {
-            return mergeSelectedParts(metadata_snapshot, false, {}, *merge_entry, share_lock);
+                return false;
+
+            return mergeSelectedParts(metadata_snapshot, false, {}, *merge_entry, share_lock, txn);
         }, PoolType::MERGE_MUTATE});
         return true;
     }
