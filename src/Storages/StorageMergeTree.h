#pragma once

#include <common/shared_ptr_helper.h>

#include <Core/Names.h>
#include <Storages/AlterCommands.h>
#include <Storages/IStorage.h>
#include <Storages/MergeTree/MergeTreeData.h>
#include <Storages/MergeTree/MergeTreeDataSelectExecutor.h>
#include <Storages/MergeTree/MergeTreeDataWriter.h>
#include <Storages/MergeTree/MergeTreeDataMergerMutator.h>
#include <Storages/MergeTree/MergeTreePartsMover.h>
#include <Storages/MergeTree/MergeTreeMutationEntry.h>
#include <Storages/MergeTree/MergeTreeMutationStatus.h>
#include <Storages/MergeTree/MergeTreeDeduplicationLog.h>

#include <Disks/StoragePolicy.h>
#include <Common/SimpleIncrement.h>
#include <Storages/MergeTree/BackgroundJobsExecutor.h>


namespace DB
{

/** See the description of the data structure in MergeTreeData.
  */
class StorageMergeTree final : public shared_ptr_helper<StorageMergeTree>, public MergeTreeData
{
    friend struct shared_ptr_helper<StorageMergeTree>;
public:
    void startup() override;
    void shutdown() override;
    ~StorageMergeTree() override;

    std::string getName() const override { return merging_params.getModeName() + "MergeTree"; }

    bool supportsParallelInsert() const override { return true; }

    bool supportsIndexForIn() const override { return true; }

    Pipe read(
        const Names & column_names,
        const StorageMetadataPtr & /*metadata_snapshot*/,
        SelectQueryInfo & query_info,
        ContextPtr context,
        QueryProcessingStage::Enum processed_stage,
        size_t max_block_size,
        unsigned num_streams) override;

    void read(
        QueryPlan & query_plan,
        const Names & column_names,
        const StorageMetadataPtr & /*metadata_snapshot*/,
        SelectQueryInfo & query_info,
        ContextPtr context,
        QueryProcessingStage::Enum processed_stage,
        size_t max_block_size,
        unsigned num_streams) override;

    std::optional<UInt64> totalRows(const Settings &) const override;
    std::optional<UInt64> totalRowsByPartitionPredicate(const SelectQueryInfo &, ContextPtr) const override;
    std::optional<UInt64> totalBytes(const Settings &) const override;

    SinkToStoragePtr write(const ASTPtr & query, const StorageMetadataPtr & /*metadata_snapshot*/, ContextPtr context) override;

    /** Perform the next step in combining the parts.
      */
    bool optimize(
        const ASTPtr & query,
        const StorageMetadataPtr & /*metadata_snapshot*/,
        const ASTPtr & partition,
        bool final,
        bool deduplicate,
        const Names & deduplicate_by_columns,
        ContextPtr context) override;

    void mutate(const MutationCommands & commands, ContextPtr context) override;

    /// Return introspection information about currently processing or recently processed mutations.
    std::vector<MergeTreeMutationStatus> getMutationsStatus() const override;

    CancellationCode killMutation(const String & mutation_id) override;

    void drop() override;
    void truncate(const ASTPtr &, const StorageMetadataPtr &, ContextPtr, TableExclusiveLockHolder &) override;

    void alter(const AlterCommands & commands, ContextPtr context, TableLockHolder & table_lock_holder) override;

    void checkTableCanBeDropped() const override;

    ActionLock getActionLock(StorageActionBlockType action_type) override;

    void onActionLockRemove(StorageActionBlockType action_type) override;

    CheckResults checkData(const ASTPtr & query, ContextPtr context) override;

    bool scheduleDataProcessingJob(IBackgroundJobExecutor & executor) override;

    MergeTreeDeduplicationLog * getDeduplicationLog() { return deduplication_log.get(); }
private:

    /// Mutex and condvar for synchronous mutations wait
    std::mutex mutation_wait_mutex;
    std::condition_variable mutation_wait_event;

    MergeTreeDataSelectExecutor reader;
    MergeTreeDataWriter writer;
    MergeTreeDataMergerMutator merger_mutator;
    BackgroundJobsExecutor background_executor;
    BackgroundMovesExecutor background_moves_executor;

    std::unique_ptr<MergeTreeDeduplicationLog> deduplication_log;

    /// For block numbers.
    SimpleIncrement increment;

    /// For clearOldParts, clearOldTemporaryDirectories.
    AtomicStopwatch time_after_previous_cleanup;

    /// Mutex for parts currently processing in background
    /// merging (also with TTL), mutating or moving.
    mutable std::mutex currently_processing_in_background_mutex;
    mutable std::condition_variable currently_processing_in_background_condition;

    /// Parts that currently participate in merge or mutation.
    /// This set have to be used with `currently_processing_in_background_mutex`.
    DataParts currently_merging_mutating_parts;


    std::map<String, MergeTreeMutationEntry> current_mutations_by_id;
    std::multimap<Int64, MergeTreeMutationEntry &> current_mutations_by_version;

    std::atomic<bool> shutdown_called {false};

    void loadMutations();

    /// Load and initialize deduplication logs. Even if deduplication setting
    /// equals zero creates object with deduplication window equals zero.
    void loadDeduplicationLog();

    /** Determines what parts should be merged and merges it.
      * If aggressive - when selects parts don't takes into account their ratio size and novelty (used for OPTIMIZE query).
      * Returns true if merge is finished successfully.
      */
    bool merge(
            bool aggressive,
            const String & partition_id,
            bool final, bool deduplicate,
            const Names & deduplicate_by_columns,
            const MergeTreeTransactionPtr & txn,
            String * out_disable_reason = nullptr,
            bool optimize_skip_merged_partitions = false);

    /// Make part state outdated and queue it to remove without timeout
    /// If force, then stop merges and block them until part state became outdated. Throw exception if part doesn't exists
    /// If not force, then take merges selector and check that part is not participating in background operations.
    MergeTreeDataPartPtr outdatePart(MergeTreeTransaction * txn, const String & part_name, bool force);
    ActionLock stopMergesAndWait();

    /// Allocate block number for new mutation, write mutation to disk
    /// and into in-memory structures. Wake up merge-mutation task.
    Int64 startMutation(const MutationCommands & commands, String & mutation_file_name);
    /// Wait until mutation with version will finish mutation for all parts
    void waitForMutation(Int64 version, const String & file_name);

    struct CurrentlyMergingPartsTagger
    {
        FutureMergedMutatedPart future_part;
        ReservationPtr reserved_space;
        StorageMergeTree & storage;
        // Optional tagger to maintain volatile parts for the JBOD balancer
        std::optional<CurrentlySubmergingEmergingTagger> tagger;

        CurrentlyMergingPartsTagger(
            FutureMergedMutatedPart & future_part_,
            size_t total_size,
            StorageMergeTree & storage_,
            const StorageMetadataPtr & metadata_snapshot,
            bool is_mutation);

        ~CurrentlyMergingPartsTagger();
    };

    using CurrentlyMergingPartsTaggerPtr = std::unique_ptr<CurrentlyMergingPartsTagger>;
    friend struct CurrentlyMergingPartsTagger;

    struct MergeMutateSelectedEntry
    {
        FutureMergedMutatedPart future_part;
        CurrentlyMergingPartsTaggerPtr tagger;
        MutationCommands commands;
        MergeMutateSelectedEntry(const FutureMergedMutatedPart & future_part_, CurrentlyMergingPartsTaggerPtr && tagger_, const MutationCommands & commands_)
            : future_part(future_part_)
            , tagger(std::move(tagger_))
            , commands(commands_)
        {}
    };

    std::shared_ptr<MergeMutateSelectedEntry> selectPartsToMerge(
        const StorageMetadataPtr & metadata_snapshot,
        bool aggressive,
        const String & partition_id,
        bool final,
        String * disable_reason,
        TableLockHolder & table_lock_holder,
<<<<<<< HEAD
        const MergeTreeTransactionPtr & txn,
=======
        std::unique_lock<std::mutex> & lock,
>>>>>>> 9a20b9f0
        bool optimize_skip_merged_partitions = false,
        SelectPartsDecision * select_decision_out = nullptr);

    bool mergeSelectedParts(
            const StorageMetadataPtr & metadata_snapshot,
            bool deduplicate,
            const Names & deduplicate_by_columns,
            MergeMutateSelectedEntry & entry,
            TableLockHolder & table_lock_holder,
            const MergeTreeTransactionPtr & txn);

    std::shared_ptr<MergeMutateSelectedEntry> selectPartsToMutate(const StorageMetadataPtr & metadata_snapshot, String * disable_reason, TableLockHolder & table_lock_holder);
    bool mutateSelectedPart(const StorageMetadataPtr & metadata_snapshot, MergeMutateSelectedEntry & entry, TableLockHolder & table_lock_holder);

    Int64 getCurrentMutationVersion(
        const DataPartPtr & part,
        std::unique_lock<std::mutex> & /* currently_processing_in_background_mutex_lock */) const;

    void clearOldMutations(bool truncate = false);

    // Partition helpers
    void dropPartNoWaitNoThrow(const String & part_name) override;
    void dropPart(const String & part_name, bool detach, ContextPtr context) override;
    void dropPartition(const ASTPtr & partition, bool detach, ContextPtr context) override;
    void dropPartsImpl(DataPartsVector && parts_to_remove, bool detach);
    PartitionCommandsResultInfo attachPartition(const ASTPtr & partition, const StorageMetadataPtr & metadata_snapshot, bool part, ContextPtr context) override;

    void replacePartitionFrom(const StoragePtr & source_table, const ASTPtr & partition, bool replace, ContextPtr context) override;
    void movePartitionToTable(const StoragePtr & dest_table, const ASTPtr & partition, ContextPtr context) override;
    bool partIsAssignedToBackgroundOperation(const DataPartPtr & part) const override;
    /// Update mutation entries after part mutation execution. May reset old
    /// errors if mutation was successful. Otherwise update last_failed* fields
    /// in mutation entries.
    void updateMutationEntriesErrors(FutureMergedMutatedPart result_part, bool is_successful, const String & exception_message);

    /// Return empty optional if mutation was killed. Otherwise return partially
    /// filled mutation status with information about error (latest_fail*) and
    /// is_done. mutation_ids filled with mutations with the same errors,
    /// because we can execute several mutations at once. Order is important for
    /// better readability of exception message. If mutation was killed doesn't
    /// return any ids.
    std::optional<MergeTreeMutationStatus> getIncompleteMutationsStatus(Int64 mutation_version, std::set<String> * mutation_ids = nullptr) const;

    void startBackgroundMovesIfNeeded() override;

    std::unique_ptr<MergeTreeSettings> getDefaultSettings() const override;

    friend class MergeTreeProjectionBlockOutputStream;
    friend class MergeTreeSink;
    friend class MergeTreeData;


protected:

    /** Attach the table with the appropriate name, along the appropriate path (with / at the end),
      *  (correctness of names and paths are not checked)
      *  consisting of the specified columns.
      *
      * See MergeTreeData constructor for comments on parameters.
      */
    StorageMergeTree(
        const StorageID & table_id_,
        const String & relative_data_path_,
        const StorageInMemoryMetadata & metadata,
        bool attach,
        ContextMutablePtr context_,
        const String & date_column_name,
        const MergingParams & merging_params_,
        std::unique_ptr<MergeTreeSettings> settings_,
        bool has_force_restore_data_flag);

    MutationCommands getFirstAlterMutationCommandsForPart(const DataPartPtr & part) const override;
};

}<|MERGE_RESOLUTION|>--- conflicted
+++ resolved
@@ -203,11 +203,8 @@
         bool final,
         String * disable_reason,
         TableLockHolder & table_lock_holder,
-<<<<<<< HEAD
+        std::unique_lock<std::mutex> & lock,
         const MergeTreeTransactionPtr & txn,
-=======
-        std::unique_lock<std::mutex> & lock,
->>>>>>> 9a20b9f0
         bool optimize_skip_merged_partitions = false,
         SelectPartsDecision * select_decision_out = nullptr);
 
