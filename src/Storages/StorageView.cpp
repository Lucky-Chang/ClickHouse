--- conflicted
+++ resolved
@@ -150,10 +150,7 @@
     query_plan.addStep(std::move(materializing));
 
     /// And also convert to expected structure.
-<<<<<<< HEAD
-    auto header = storage_snapshot->getSampleBlockForColumns(column_names);
-=======
-    const auto & expected_header = metadata_snapshot->getSampleBlockForColumns(column_names, getVirtuals(), getStorageID());
+    const auto & expected_header = storage_snapshot->getSampleBlockForColumns(column_names);
     const auto & header = query_plan.getCurrentDataStream().header;
 
     const auto * select_with_union = current_inner_query->as<ASTSelectWithUnionQuery>();
@@ -166,7 +163,6 @@
                             getStorageID().getFullTableName());
     }
 
->>>>>>> f3a77bb2
     auto convert_actions_dag = ActionsDAG::makeConvertingActions(
             header.getColumnsWithTypeAndName(),
             expected_header.getColumnsWithTypeAndName(),
