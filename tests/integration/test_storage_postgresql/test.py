--- conflicted
+++ resolved
@@ -307,23 +307,7 @@
     started_cluster.unpause_container('postgres1')
     assert(result == 'host2\nhost4\n' or result == 'host3\nhost4\n')
 
-
-<<<<<<< HEAD
-def test_postgres_ndim(started_cluster):
-    conn = get_postgres_conn(started_cluster, started_cluster.postgres_ip, True)
-    cursor = conn.cursor()
-    cursor.execute('CREATE TABLE arr1 (a Integer[])')
-    cursor.execute("INSERT INTO arr1 SELECT '{{1}, {2}}'")
-
-    # The point is in creating a table via 'as select *', in postgres att_ndim will not be correct in this case.
-    cursor.execute('CREATE TABLE arr2 AS SELECT * FROM arr1')
-    cursor.execute("SELECT attndims AS dims FROM pg_attribute WHERE attrelid = 'arr2'::regclass; ")
-    result = cursor.fetchall()[0]
-    assert(int(result[0]) == 0)
-
-    result = node1.query('''SELECT toTypeName(a) FROM postgresql('postgres1:5432', 'clickhouse', 'arr2', 'postgres', 'mysecretpassword')''')
-    assert(result.strip() == "Array(Array(Nullable(Int32)))")
-=======
+    
 def test_datetime_with_timezone(started_cluster):
     conn = get_postgres_conn(started_cluster, started_cluster.postgres_ip, True)
     cursor = conn.cursor()
@@ -337,7 +321,22 @@
     # [:-6] because 2014-04-04 16:00:00+00:00 -> 2014-04-04 16:00:00
     assert(node1.query("select ts_z from test_timezone").strip() == str(result[1])[:-6])
     assert(node1.query("select * from test_timezone") == "2014-04-04 20:00:00\t2014-04-04 16:00:00\n")
->>>>>>> cbc7e611
+
+
+def test_postgres_ndim(started_cluster):
+    conn = get_postgres_conn(started_cluster, started_cluster.postgres_ip, True)
+    cursor = conn.cursor()
+    cursor.execute('CREATE TABLE arr1 (a Integer[])')
+    cursor.execute("INSERT INTO arr1 SELECT '{{1}, {2}}'")
+
+    # The point is in creating a table via 'as select *', in postgres att_ndim will not be correct in this case.
+    cursor.execute('CREATE TABLE arr2 AS SELECT * FROM arr1')
+    cursor.execute("SELECT attndims AS dims FROM pg_attribute WHERE attrelid = 'arr2'::regclass; ")
+    result = cursor.fetchall()[0]
+    assert(int(result[0]) == 0)
+
+    result = node1.query('''SELECT toTypeName(a) FROM postgresql('postgres1:5432', 'clickhouse', 'arr2', 'postgres', 'mysecretpassword')''')
+    assert(result.strip() == "Array(Array(Nullable(Int32)))")
 
 
 if __name__ == '__main__':
